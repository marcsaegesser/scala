--- conflicted
+++ resolved
@@ -127,11 +127,7 @@
       }
       if (inTpl != null) thisFactory.comment(sym, thisTpl, inTpl) else None
     }
-<<<<<<< HEAD
-    def group = comment flatMap (_.group) getOrElse "No Group"
-=======
-    def group = if (comment.isDefined) comment.get.group.getOrElse(defaultGroup) else defaultGroup
->>>>>>> 87c5895d
+    def group = comment flatMap (_.group) getOrElse defaultGroup
     override def inTemplate = inTpl
     override def toRoot: List[MemberImpl] = this :: inTpl.toRoot
     def inDefinitionTemplates =
@@ -495,16 +491,6 @@
     def inheritanceDiagram = makeInheritanceDiagram(this)
     def contentDiagram = makeContentDiagram(this)
 
-<<<<<<< HEAD
-    def groupSearch[T](extractor: Comment => Option[T]): Option[T] = {
-      val comments = comment +: linearizationTemplates.collect { case dtpl: DocTemplateImpl => dtpl.comment }
-      comments.flatten.map(extractor).flatten.headOption
-    }
-
-    def groupDescription(group: String): Option[Body] = groupSearch(_.groupDesc.get(group))
-    def groupPriority(group: String): Int = groupSearch(_.groupPrio.get(group)) getOrElse 0
-    def groupName(group: String): String = groupSearch(_.groupNames.get(group)) getOrElse group
-=======
     def groupSearch[T](extractor: Comment => T, default: T): T = {
       // query this template
       if (comment.isDefined) {
@@ -527,7 +513,6 @@
     def groupDescription(group: String): Option[Body] = groupSearch(_.groupDesc.get(group), if (group == defaultGroup) defaultGroupDesc else None)
     def groupPriority(group: String): Int = groupSearch(_.groupPrio.get(group) match { case Some(prio) => prio; case _ => 0 }, if (group == defaultGroup) defaultGroupPriority else 0)
     def groupName(group: String): String = groupSearch(_.groupNames.get(group) match { case Some(name) => name; case _ => group }, if (group == defaultGroup) defaultGroupName else group)
->>>>>>> 87c5895d
   }
 
   abstract class PackageImpl(sym: Symbol, inTpl: PackageImpl) extends DocTemplateImpl(sym, inTpl) with Package {
