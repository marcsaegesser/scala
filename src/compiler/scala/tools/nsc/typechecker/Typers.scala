/* NSC -- new Scala compiler
 * Copyright 2005-2011 LAMP/EPFL
 * @author  Martin Odersky
 */

// Added: Sat Oct 7 16:08:21 2006
//todo: use inherited type info also for vars and values

// Added: Thu Apr 12 18:23:58 2007
//todo: disallow C#D in superclass
//todo: treat :::= correctly
package scala.tools.nsc
package typechecker

import scala.collection.mutable
import scala.tools.nsc.util.BatchSourceFile
import mutable.ListBuffer
import symtab.Flags._
import util.Statistics
import util.Statistics._

// Suggestion check whether we can do without priming scopes with symbols of outer scopes,
// like the IDE does.
/** This trait provides methods to assign types to trees.
 *
 *  @author  Martin Odersky
 *  @version 1.0
 */
trait Typers extends Modes with Adaptations with PatMatVirtualiser {
  self: Analyzer =>

  import global._
  import definitions._

  final def forArgMode(fun: Tree, mode: Int) =
    if (treeInfo.isSelfOrSuperConstrCall(fun)) mode | SCCmode
    else mode

  // namer calls typer.computeType(rhs) on DefDef / ValDef when tpt is empty. the result
  // is cached here and re-used in typedDefDef / typedValDef
  // Also used to cache imports type-checked by namer.
  val transformed = new mutable.HashMap[Tree, Tree]

  final val shortenImports = false

  def resetTyper() {
    //println("resetTyper called")
    resetContexts()
    resetNamer()
    resetImplicits()
    transformed.clear()
  }

  // [Eugene] shouldn't this be converted to resetAllAttrs?
  object UnTyper extends Traverser {
    override def traverse(tree: Tree) = {
      if (tree != EmptyTree) tree.tpe = null
      if (tree.hasSymbol) tree.symbol = NoSymbol
      super.traverse(tree)
    }
  }
/* needed for experimental version where early types can be type arguments
  class EarlyMap(clazz: Symbol) extends TypeMap {
    def apply(tp: Type): Type = tp match {
      case TypeRef(NoPrefix, sym, List()) if (sym hasFlag PRESUPER) =>
        TypeRef(ThisType(clazz), sym, List())
      case _ =>
        mapOver(tp)
    }
  }
*/

  sealed abstract class SilentResult[+T]
  case class SilentTypeError(err: AbsTypeError) extends SilentResult[Nothing] { }
  case class SilentResultValue[+T](value: T) extends SilentResult[T] { }

  def newTyper(context: Context): Typer = new NormalTyper(context)
  private class NormalTyper(context : Context) extends Typer(context)

  // A transient flag to mark members of anonymous classes
  // that are turned private by typedBlock
  private final val SYNTHETIC_PRIVATE = TRANS_FLAG

  private def isPastTyper = phase.id > currentRun.typerPhase.id

  abstract class Typer(context0: Context) extends TyperDiagnostics with Adaptation with TyperContextErrors {
    import context0.unit
    import typeDebug.{ ptTree, ptBlock, ptLine }
    import TyperErrorGen._

    val infer = new Inferencer(context0) {
      override def isCoercible(tp: Type, pt: Type): Boolean = undoLog undo { // #3281
        tp.isError || pt.isError ||
        context0.implicitsEnabled && // this condition prevents chains of views
        inferView(EmptyTree, tp, pt, false) != EmptyTree
      }}

    /** Find implicit arguments and pass them to given tree.
     */
    def applyImplicitArgs(fun: Tree): Tree = fun.tpe match {
      case MethodType(params, _) =>
        val argResultsBuff = new ListBuffer[SearchResult]()
        val argBuff = new ListBuffer[Tree]()
        var paramFailed = false

        def mkPositionalArg(argTree: Tree, paramName: Name) = argTree
        def mkNamedArg(argTree: Tree, paramName: Name) = atPos(argTree.pos)(new AssignOrNamedArg(Ident(paramName), (argTree)))
        var mkArg: (Tree, Name) => Tree = mkPositionalArg

        // DEPMETTODO: instantiate type vars that depend on earlier implicit args (see adapt (4.1))
        //
        // apply the substitutions (undet type param -> type) that were determined
        // by implicit resolution of implicit arguments on the left of this argument
        for(param <- params) {
          var paramTp = param.tpe
          for(ar <- argResultsBuff)
            paramTp = paramTp.subst(ar.subst.from, ar.subst.to)

          val res = if (paramFailed) SearchFailure else inferImplicit(fun, paramTp, context.reportErrors, false, context)
          argResultsBuff += res

          if (res != SearchFailure) {
            argBuff += mkArg(res.tree, param.name)
          } else {
            mkArg = mkNamedArg // don't pass the default argument (if any) here, but start emitting named arguments for the following args
            if (!param.hasDefault && !paramFailed) {
              context.errBuffer.find(_.kind == ErrorKinds.Divergent) match {
                case Some(divergentImplicit) =>
                  // DivergentImplicit error has higher priority than "no implicit found"
                  // no need to issue the problem again if we are still in silent mode
                  if (context.reportErrors) {
                    context.issue(divergentImplicit)
                    context.condBufferFlush(_.kind  == ErrorKinds.Divergent)
                  }
                case None =>
                  NoImplicitFoundError(fun, param)
              }
              paramFailed = true
            }
            /* else {
             TODO: alternative (to expose implicit search failure more) -->
             resolve argument, do type inference, keep emitting positional args, infer type params based on default value for arg
             for (ar <- argResultsBuff) ar.subst traverse defaultVal
             val targs = exprTypeArgs(context.undetparams, defaultVal.tpe, paramTp)
             substExpr(tree, tparams, targs, pt)
            }*/
          }
        }

        val args = argBuff.toList
        for (ar <- argResultsBuff) {
          ar.subst traverse fun
          for (arg <- args) ar.subst traverse arg
        }

        new ApplyToImplicitArgs(fun, args) setPos fun.pos
      case ErrorType =>
        fun
    }

    def inferView(tree: Tree, from: Type, to: Type, reportAmbiguous: Boolean): Tree =
      inferView(tree, from, to, reportAmbiguous, true)

    /** Infer an implicit conversion (``view'') between two types.
     *  @param tree             The tree which needs to be converted.
     *  @param from             The source type of the conversion
     *  @param to               The target type of the conversion
     *  @param reportAmbiguous  Should ambiguous implicit errors be reported?
     *                          False iff we search for a view to find out
     *                          whether one type is coercible to another.
     *  @param saveErrors       Should ambiguous and divergent implicit errors that were buffered
     *                          during the inference of a view be put into the original buffer.
     *                          False iff we don't care about them.
     */
    def inferView(tree: Tree, from: Type, to: Type, reportAmbiguous: Boolean, saveErrors: Boolean): Tree = {
      debuglog("infer view from "+from+" to "+to)//debug
      if (isPastTyper) EmptyTree
      else from match {
        case MethodType(_, _) => EmptyTree
        case OverloadedType(_, _) => EmptyTree
        case PolyType(_, _) => EmptyTree
        case _ =>
          def wrapImplicit(from: Type): Tree = {
            val result = inferImplicit(tree, functionType(List(from), to), reportAmbiguous, true, context, saveErrors)
            if (result.subst != EmptyTreeTypeSubstituter) {
              result.subst traverse tree
              notifyUndetparamsInferred(result.subst.from, result.subst.to)
            }
            result.tree
          }
          val result = wrapImplicit(from)
          if (result != EmptyTree) result
          else wrapImplicit(byNameType(from))
      }
    }

    import infer._

    private var namerCache: Namer = null
    def namer = {
      if ((namerCache eq null) || namerCache.context != context)
        namerCache = newNamer(context)
      namerCache
    }

    var context = context0
    def context1 = context

    def dropExistential(tp: Type): Type = tp match {
      case ExistentialType(tparams, tpe) =>
        new SubstWildcardMap(tparams).apply(tp)
      case TypeRef(_, sym, _) if sym.isAliasType =>
        val tp0 = tp.normalize
        val tp1 = dropExistential(tp0)
        if (tp1 eq tp0) tp else tp1
      case _ => tp
    }

    /** Check that <code>tree</code> is a stable expression.
     *
     *  @param tree ...
     *  @return     ...
     */
    def checkStable(tree: Tree): Tree =
      if (treeInfo.isExprSafeToInline(tree)) tree else UnstableTreeError(tree)

    /** Would tree be a stable (i.e. a pure expression) if the type
     *  of its symbol was not volatile?
     */
    protected def isStableExceptVolatile(tree: Tree) = {
      tree.hasSymbol && tree.symbol != NoSymbol && tree.tpe.isVolatile &&
      { val savedTpe = tree.symbol.info
        val savedSTABLE = tree.symbol getFlag STABLE
        tree.symbol setInfo AnyRefClass.tpe
        tree.symbol setFlag STABLE
        val result = treeInfo.isExprSafeToInline(tree)
        tree.symbol setInfo savedTpe
        tree.symbol setFlag savedSTABLE
        result
      }
    }
    def isNonRefinementClassType(tpe: Type) = tpe match {
      case SingleType(_, sym) => sym.isModuleClass
      case TypeRef(_, sym, _) => sym.isClass && !sym.isRefinementClass
      case ErrorType          => true
      case _                  => false
    }
    private def errorNotClass(tpt: Tree, found: Type)  = { ClassTypeRequiredError(tpt, found); false }
    private def errorNotStable(tpt: Tree, found: Type) = { TypeNotAStablePrefixError(tpt, found); false }

    /** Check that `tpt` refers to a non-refinement class type */
    def checkClassType(tpt: Tree): Boolean = {
      val tpe = unwrapToClass(tpt.tpe)
      isNonRefinementClassType(tpe) || errorNotClass(tpt, tpe)
    }

    /** Check that `tpt` refers to a class type with a stable prefix. */
    def checkStablePrefixClassType(tpt: Tree): Boolean = {
      val tpe = unwrapToStableClass(tpt.tpe)
      def prefixIsStable = {
        def checkPre = tpe match {
          case TypeRef(pre, _, _) => pre.isStable || errorNotStable(tpt, pre)
          case _                  => false
        }
        // A type projection like X#Y can get by the stable check if the
        // prefix is singleton-bounded, so peek at the tree too.
        def checkTree = tpt match {
          case SelectFromTypeTree(qual, _)  => isSingleType(qual.tpe) || errorNotClass(tpt, tpe)
          case _                            => true
        }
        checkPre && checkTree
      }

      (    (isNonRefinementClassType(tpe) || errorNotClass(tpt, tpe))
        && (isPastTyper || prefixIsStable)
      )
    }

    /** Check that type <code>tp</code> is not a subtype of itself.
     *
     *  @param pos ...
     *  @param tp  ...
     *  @return    <code>true</code> if <code>tp</code> is not a subtype of itself.
     */
    def checkNonCyclic(pos: Position, tp: Type): Boolean = {
      def checkNotLocked(sym: Symbol) = {
        sym.initialize
        sym.lockOK || { CyclicAliasingOrSubtypingError(pos, sym); false }
      }
      tp match {
        case TypeRef(pre, sym, args) =>
          checkNotLocked(sym) &&
          ((!sym.isNonClassType) || checkNonCyclic(pos, appliedType(pre.memberInfo(sym), args), sym))
          // @M! info for a type ref to a type parameter now returns a polytype
          // @M was: checkNonCyclic(pos, pre.memberInfo(sym).subst(sym.typeParams, args), sym)

        case SingleType(pre, sym) =>
          checkNotLocked(sym)
/*
        case TypeBounds(lo, hi) =>
          var ok = true
          for (t <- lo) ok = ok & checkNonCyclic(pos, t)
          ok
*/
        case st: SubType =>
          checkNonCyclic(pos, st.supertype)
        case ct: CompoundType =>
          ct.parents forall (x => checkNonCyclic(pos, x))
        case _ =>
          true
      }
    }

    def checkNonCyclic(pos: Position, tp: Type, lockedSym: Symbol): Boolean = try {
      if (!lockedSym.lock(CyclicReferenceError(pos, lockedSym))) false
      else checkNonCyclic(pos, tp)
    } finally {
      lockedSym.unlock()
    }

    def checkNonCyclic(sym: Symbol) {
      if (!checkNonCyclic(sym.pos, sym.tpe)) sym.setInfo(ErrorType)
    }

    def checkNonCyclic(defn: Tree, tpt: Tree) {
      if (!checkNonCyclic(defn.pos, tpt.tpe, defn.symbol)) {
        tpt.tpe = ErrorType
        defn.symbol.setInfo(ErrorType)
      }
    }

    def checkParamsConvertible(tree: Tree, tpe0: Type) {
      def checkParamsConvertible0(tpe: Type) =
        tpe match {
          case MethodType(formals, restpe) =>
            /*
            if (formals.exists(_.typeSymbol == ByNameParamClass) && formals.length != 1)
              error(pos, "methods with `=>`-parameter can be converted to function values only if they take no other parameters")
            if (formals exists (isRepeatedParamType(_)))
              error(pos, "methods with `*`-parameters cannot be converted to function values");
            */
            if (restpe.isDependent)
              DependentMethodTpeConversionToFunctionError(tree, tpe)
            checkParamsConvertible(tree, restpe)
          case _ =>
        }
      checkParamsConvertible0(tpe0)
    }

    /** Check that type of given tree does not contain local or private
     *  components.
     */
    object checkNoEscaping extends TypeMap {
      private var owner: Symbol = _
      private var scope: Scope = _
      private var hiddenSymbols: List[Symbol] = _

      /** Check that type <code>tree</code> does not refer to private
       *  components unless itself is wrapped in something private
       *  (<code>owner</code> tells where the type occurs).
       *
       *  @param owner ...
       *  @param tree  ...
       *  @return      ...
       */
      def privates[T <: Tree](owner: Symbol, tree: T): T =
        check(owner, EmptyScope, WildcardType, tree)

      /** Check that type <code>tree</code> does not refer to entities
       *  defined in scope <code>scope</code>.
       *
       *  @param scope ...
       *  @param pt    ...
       *  @param tree  ...
       *  @return      ...
       */
      def locals[T <: Tree](scope: Scope, pt: Type, tree: T): T =
        check(NoSymbol, scope, pt, tree)

      private def check[T <: Tree](owner: Symbol, scope: Scope, pt: Type, tree: T): T = {
        this.owner = owner
        this.scope = scope
        hiddenSymbols = List()
        val tp1 = apply(tree.tpe)
        if (hiddenSymbols.isEmpty) tree setType tp1
        else if (hiddenSymbols exists (_.isErroneous)) HiddenSymbolWithError(tree)
        else if (isFullyDefined(pt)) tree setType pt
        else if (tp1.typeSymbol.isAnonymousClass)
          check(owner, scope, pt, tree setType tp1.typeSymbol.classBound)
        else if (owner == NoSymbol)
          tree setType packSymbols(hiddenSymbols.reverse, tp1)
        else if (!phase.erasedTypes) { // privates
          val badSymbol = hiddenSymbols.head
          SymbolEscapesScopeError(tree, badSymbol)
        } else tree
      }

      def addHidden(sym: Symbol) =
        if (!(hiddenSymbols contains sym)) hiddenSymbols = sym :: hiddenSymbols

      override def apply(t: Type): Type = {
        def checkNoEscape(sym: Symbol) {
          if (sym.isPrivate && !sym.hasFlag(SYNTHETIC_PRIVATE)) {
            var o = owner
            while (o != NoSymbol && o != sym.owner && o != sym.owner.linkedClassOfClass &&
                   !o.isLocal && !o.isPrivate &&
                   !o.privateWithin.hasTransOwner(sym.owner))
              o = o.owner
            if (o == sym.owner || o == sym.owner.linkedClassOfClass)
              addHidden(sym)
          } else if (sym.owner.isTerm && !sym.isTypeParameterOrSkolem) {
            var e = scope.lookupEntry(sym.name)
            var found = false
            while (!found && (e ne null) && e.owner == scope) {
              if (e.sym == sym) {
                found = true
                addHidden(sym)
              } else {
                e = scope.lookupNextEntry(e)
              }
            }
          }
        }
        mapOver(
          t match {
            case TypeRef(_, sym, args) =>
              checkNoEscape(sym)
              if (!hiddenSymbols.isEmpty && hiddenSymbols.head == sym &&
                  sym.isAliasType && sameLength(sym.typeParams, args)) {
                hiddenSymbols = hiddenSymbols.tail
                t.normalize
              } else t
            case SingleType(_, sym) =>
              checkNoEscape(sym)
              t
            case _ =>
              t
          })
      }
    }

    def reenterValueParams(vparamss: List[List[ValDef]]) {
      for (vparams <- vparamss)
        for (vparam <- vparams)
          vparam.symbol = context.scope enter vparam.symbol
    }

    def reenterTypeParams(tparams: List[TypeDef]): List[Symbol] =
      for (tparam <- tparams) yield {
        tparam.symbol = context.scope enter tparam.symbol
        tparam.symbol.deSkolemize
      }

    /** The qualifying class
     *  of a this or super with prefix <code>qual</code>.
     *  packageOk is equal false when qualifying class symbol
     */
    def qualifyingClass(tree: Tree, qual: Name, packageOK: Boolean = false): Option[Symbol] =
      context.enclClass.owner.ownerChain.find(o => qual.isEmpty || o.isClass && o.name == qual) match {
        case Some(c) if packageOK || !c.isPackageClass =>
          Some(c)
        case _ =>
          QualifyingClassError(tree, qual)
          None
      }

    /** The typer for an expression, depending on where we are. If we are before a superclass
     *  call, this is a typer over a constructor context; otherwise it is the current typer.
     */
    @inline
    final def constrTyperIf(inConstr: Boolean): Typer =
      if (inConstr) {
        assert(context.undetparams.isEmpty, context.undetparams)
        newTyper(context.makeConstructorContext)
      } else this

    @inline
    final def withCondConstrTyper[T](inConstr: Boolean)(f: Typer => T): T =
      if (inConstr) {
        assert(context.undetparams.isEmpty, context.undetparams)
        val c = context.makeConstructorContext
        typerWithLocalContext(c)(f)
      } else {
        f(this)
      }

    @inline
    final def typerWithCondLocalContext[T](c: => Context)(cond: Boolean)(f: Typer => T): T =
      if (cond) typerWithLocalContext(c)(f) else f(this)

    @inline
    final def typerWithLocalContext[T](c: Context)(f: Typer => T): T = {
      val res = f(newTyper(c))
      if (c.hasErrors)
        context.updateBuffer(c.flushAndReturnBuffer())
      res
    }

    @inline
    final def typerReportAnyContextErrors[T](c: Context)(f: Typer => T): T = {
      val res = f(newTyper(c))
      if (c.hasErrors)
        context.issue(c.errBuffer.head)
      res
    }

    @inline
    final def withSavedContext[T](c: Context)(f: => T) = {
      val savedErrors = c.flushAndReturnBuffer()
      val res = f
      c.updateBuffer(savedErrors)
      res
    }


    /** The typer for a label definition. If this is part of a template we
     *  first have to enter the label definition.
     */
    def labelTyper(ldef: LabelDef): Typer =
      if (ldef.symbol == NoSymbol) { // labeldef is part of template
        val typer1 = newTyper(context.makeNewScope(ldef, context.owner))
        typer1.enterLabelDef(ldef)
        typer1
      } else this

    final val xtypes = false

    /** Is symbol defined and not stale?
     */
    def reallyExists(sym: Symbol) = {
      if (isStale(sym)) sym.setInfo(NoType)
      sym.exists
    }

    /** A symbol is stale if it is toplevel, to be loaded from a classfile, and
     *  the classfile is produced from a sourcefile which is compiled in the current run.
     */
    def isStale(sym: Symbol): Boolean = {
      sym.rawInfo.isInstanceOf[loaders.ClassfileLoader] && {
        sym.rawInfo.load(sym)
        (sym.sourceFile ne null) &&
        (currentRun.compiledFiles contains sym.sourceFile.path)
      }
    }

    /** Does the context of tree <code>tree</code> require a stable type?
     */
    private def isStableContext(tree: Tree, mode: Int, pt: Type) =
      isNarrowable(tree.tpe) && ((mode & (EXPRmode | LHSmode)) == EXPRmode) &&
      (xtypes ||
      (pt.isStable ||
       (mode & QUALmode) != 0 && !tree.symbol.isConstant ||
       pt.typeSymbol.isAbstractType && pt.bounds.lo.isStable && !(tree.tpe <:< pt)) ||
       pt.typeSymbol.isRefinementClass && !(tree.tpe <:< pt))

    /** Make symbol accessible. This means:
     *  If symbol refers to package object, insert `.package` as second to last selector.
     *  (exception for some symbols in scala package which are dealiased immediately)
     *  Call checkAccessible, which sets tree's attributes.
     *  Also note that checkAccessible looks up sym on pre without checking that pre is well-formed
     *  (illegal type applications in pre will be skipped -- that's why typedSelect wraps the resulting tree in a TreeWithDeferredChecks)
     *  @return modified tree and new prefix type
     */
    private def makeAccessible(tree: Tree, sym: Symbol, pre: Type, site: Tree): (Tree, Type) =
      if (isInPackageObject(sym, pre.typeSymbol)) {
        if (pre.typeSymbol == ScalaPackageClass && sym.isTerm) {
          // short cut some aliases. It seems pattern matching needs this
          // to notice exhaustiveness and to generate good code when
          // List extractors are mixed with :: patterns. See Test5 in lists.scala.
          def dealias(sym: Symbol) =
            (atPos(tree.pos) {gen.mkAttributedRef(sym)}, sym.owner.thisType)
          sym.name match {
            case nme.List => return dealias(ListModule)
            case nme.Seq  => return dealias(SeqModule)
            case nme.Nil  => return dealias(NilModule)
            case _ =>
          }
        }
        val qual = typedQualifier { atPos(tree.pos.makeTransparent) {
          tree match {
            case Ident(_) => Ident(nme.PACKAGEkw)
            case Select(qual, _) => Select(qual, nme.PACKAGEkw)
            case SelectFromTypeTree(qual, _) => Select(qual, nme.PACKAGEkw)
          }
        }}
        val tree1 = atPos(tree.pos) {
          tree match {
            case Ident(name) => Select(qual, name)
            case Select(_, name) => Select(qual, name)
            case SelectFromTypeTree(_, name) => SelectFromTypeTree(qual, name)
          }
        }
        (checkAccessible(tree1, sym, qual.tpe, qual), qual.tpe)
      } else {
        (checkAccessible(tree, sym, pre, site), pre)
      }

    /** Is `sym` defined in package object of package `pkg`?
     */
    private def isInPackageObject(sym: Symbol, pkg: Symbol) =
      pkg.isPackageClass && {
        sym.alternatives forall { sym =>
          !sym.owner.isPackage && {
            sym.owner.isPackageObjectClass &&
            sym.owner.owner == pkg ||
            pkg.isInitialized && {
              // need to be careful here to not get a cyclic reference during bootstrap
              val pkgobj = pkg.info.member(nme.PACKAGEkw)
              pkgobj.isInitialized &&
              (pkgobj.info.member(sym.name).alternatives contains sym)
            }
          }
        }
      }

    /** Post-process an identifier or selection node, performing the following:
     *  1. Check that non-function pattern expressions are stable
     *  2. Check that packages and static modules are not used as values
     *  3. Turn tree type into stable type if possible and required by context.
     *  4. Give getClass calls a more precise type based on the type of the target of the call.
     */
    private def stabilize(tree: Tree, pre: Type, mode: Int, pt: Type): Tree = {
      if (tree.symbol.isOverloaded && !inFunMode(mode))
        inferExprAlternative(tree, pt)

      val sym = tree.symbol
      def fail() = NotAValueError(tree, sym)

      if (tree.isErrorTyped) tree
      else if ((mode & (PATTERNmode | FUNmode)) == PATTERNmode && tree.isTerm) { // (1)
        if (sym.isValue) {
          val tree1 = checkStable(tree)
          // A module reference in a pattern has type Foo.type, not "object Foo"
          if (sym.isModule && !sym.isMethod) tree1 setType singleType(pre, sym)
          else tree1
        }
        else fail()
      } else if ((mode & (EXPRmode | QUALmode)) == EXPRmode && !sym.isValue && !phase.erasedTypes) { // (2)
        fail()
      } else {
        if (sym.isStable && pre.isStable && !isByNameParamType(tree.tpe) &&
            (isStableContext(tree, mode, pt) || sym.isModule && !sym.isMethod))
          tree.setType(singleType(pre, sym))
        // To fully benefit from special casing the return type of
        // getClass, we have to catch it immediately so expressions
        // like x.getClass().newInstance() are typed with the type of x.
        else if (  tree.symbol.name == nme.getClass_
                && tree.tpe.params.isEmpty
                // TODO: If the type of the qualifier is inaccessible, we can cause private types
                // to escape scope here, e.g. pos/t1107.  I'm not sure how to properly handle this
                // so for now it requires the type symbol be public.
                && pre.typeSymbol.isPublic)
          tree setType MethodType(Nil, getClassReturnType(pre))
        else
          tree
      }
    }

    private def isNarrowable(tpe: Type): Boolean = unwrapWrapperTypes(tpe) match {
      case TypeRef(_, _, _) | RefinedType(_, _) => true
      case _                                    => !phase.erasedTypes
    }

    /**
     *  @param tree ...
     *  @param mode ...
     *  @param pt   ...
     *  @return     ...
     */
    def stabilizeFun(tree: Tree, mode: Int, pt: Type): Tree = {
      val sym = tree.symbol
      val pre = tree match {
        case Select(qual, _) => qual.tpe
        case _ => NoPrefix
      }
      if (tree.tpe.isInstanceOf[MethodType] && pre.isStable && sym.tpe.params.isEmpty &&
          (isStableContext(tree, mode, pt) || sym.isModule))
        tree.setType(MethodType(List(), singleType(pre, sym)))
      else tree
    }

    /** The member with given name of given qualifier tree */
    def member(qual: Tree, name: Name) = {
      def callSiteWithinClass(clazz: Symbol) = context.enclClass.owner hasTransOwner clazz
      val includeLocals = qual.tpe match {
        case ThisType(clazz) if callSiteWithinClass(clazz)                => true
        case SuperType(clazz, _) if callSiteWithinClass(clazz.typeSymbol) => true
        case _                                                            => phase.next.erasedTypes
      }
      if (includeLocals) qual.tpe member name
      else qual.tpe nonLocalMember name
    }

    def silent[T](op: Typer => T,
                  reportAmbiguousErrors: Boolean = context.ambiguousErrors,
                  newtree: Tree = context.tree): SilentResult[T] = {
      val rawTypeStart = startCounter(rawTypeFailed)
      val findMemberStart = startCounter(findMemberFailed)
      val subtypeStart = startCounter(subtypeFailed)
      val failedSilentStart = startTimer(failedSilentNanos)
      try {
        if (context.reportErrors ||
            reportAmbiguousErrors != context.ambiguousErrors ||
            newtree != context.tree) {
          val context1 = context.makeSilent(reportAmbiguousErrors, newtree)
          context1.undetparams = context.undetparams
          context1.savedTypeBounds = context.savedTypeBounds
          context1.namedApplyBlockInfo = context.namedApplyBlockInfo
          val typer1 = newTyper(context1)
          val result = op(typer1)
          context.undetparams = context1.undetparams
          context.savedTypeBounds = context1.savedTypeBounds
          context.namedApplyBlockInfo = context1.namedApplyBlockInfo
          if (context1.hasErrors) SilentTypeError(context1.errBuffer.head)
          else SilentResultValue(result)
        } else {
          assert(context.bufferErrors || isPastTyper, "silent mode is not available past typer")
          withSavedContext(context){
            val res = op(this)
            val errorsToReport = context.flushAndReturnBuffer()
            if (errorsToReport.isEmpty) SilentResultValue(res) else SilentTypeError(errorsToReport.head)
          }
        }
      } catch {
        case ex: CyclicReference => throw ex
        case ex: TypeError =>
          // fallback in case TypeError is still thrown
          // @H this happens for example in cps annotation checker
          stopCounter(rawTypeFailed, rawTypeStart)
          stopCounter(findMemberFailed, findMemberStart)
          stopCounter(subtypeFailed, subtypeStart)
          stopTimer(failedSilentNanos, failedSilentStart)
          SilentTypeError(TypeErrorWrapper(ex))
      }
    }

    /** Perform the following adaptations of expression, pattern or type `tree` wrt to
     *  given mode `mode` and given prototype `pt`:
     *  (-1) For expressions with annotated types, let AnnotationCheckers decide what to do
     *  (0) Convert expressions with constant types to literals (unless in interactive/scaladoc mode)
     *  (1) Resolve overloading, unless mode contains FUNmode
     *  (2) Apply parameterless functions
     *  (3) Apply polymorphic types to fresh instances of their type parameters and
     *      store these instances in context.undetparams,
     *      unless followed by explicit type application.
     *  (4) Do the following to unapplied methods used as values:
     *  (4.1) If the method has only implicit parameters pass implicit arguments
     *  (4.2) otherwise, if `pt` is a function type and method is not a constructor,
     *        convert to function by eta-expansion,
     *  (4.3) otherwise, if the method is nullary with a result type compatible to `pt`
     *        and it is not a constructor, apply it to ()
     *  otherwise issue an error
     *  (5) Convert constructors in a pattern as follows:
     *  (5.1) If constructor refers to a case class factory, set tree's type to the unique
     *        instance of its primary constructor that is a subtype of the expected type.
     *  (5.2) If constructor refers to an extractor, convert to application of
     *        unapply or unapplySeq method.
     *
     *  (6) Convert all other types to TypeTree nodes.
     *  (7) When in TYPEmode but not FUNmode or HKmode, check that types are fully parameterized
     *      (7.1) In HKmode, higher-kinded types are allowed, but they must have the expected kind-arity
     *  (8) When in both EXPRmode and FUNmode, add apply method calls to values of object type.
     *  (9) If there are undetermined type variables and not POLYmode, infer expression instance
     *  Then, if tree's type is not a subtype of expected type, try the following adaptations:
     *  (10) If the expected type is Byte, Short or Char, and the expression
     *      is an integer fitting in the range of that type, convert it to that type.
     *  (11) Widen numeric literals to their expected type, if necessary
     *  (12) When in mode EXPRmode, convert E to { E; () } if expected type is scala.Unit.
     *  (13) When in mode EXPRmode, apply AnnotationChecker conversion if expected type is annotated.
     *  (14) When in mode EXPRmode, apply a view
     *  If all this fails, error
     */
    protected def adapt(tree: Tree, mode: Int, pt: Type, original: Tree = EmptyTree): Tree = {

      def adaptToImplicitMethod(mt: MethodType): Tree = {
        if (context.undetparams nonEmpty) { // (9) -- should revisit dropped condition `(mode & POLYmode) == 0`
          // dropped so that type args of implicit method are inferred even if polymorphic expressions are allowed
          // needed for implicits in 2.8 collection library -- maybe once #3346 is fixed, we can reinstate the condition?
            context.undetparams = inferExprInstance(tree, context.extractUndetparams(), pt,
              // approximate types that depend on arguments since dependency on implicit argument is like dependency on type parameter
              mt.approximate,
              // if we are looking for a manifest, instantiate type to Nothing anyway,
              // as we would get ambiguity errors otherwise. Example
              // Looking for a manifest of Nil: This has many potential types,
              // so we need to instantiate to minimal type List[Nothing].
              keepNothings = false, // retract Nothing's that indicate failure, ambiguities in manifests are dealt with in manifestOfType
              useWeaklyCompatible = true) // #3808
        }

        // avoid throwing spurious DivergentImplicit errors
        if (context.hasErrors)
          return setError(tree)

        withCondConstrTyper(treeInfo.isSelfOrSuperConstrCall(tree)){ typer1 =>
          if (original != EmptyTree && pt != WildcardType)
            typer1.silent(tpr => {
              val withImplicitArgs = tpr.applyImplicitArgs(tree)
              if (tpr.context.hasErrors) tree // silent will wrap it in SilentTypeError anyway
              else tpr.typed(withImplicitArgs, mode, pt)
            }) match {
              case SilentResultValue(result) =>
                result
              case _ =>
                debuglog("fallback on implicits: " + tree + "/" + resetAllAttrs(original))
                val tree1 = typed(resetAllAttrs(original), mode, WildcardType)
                tree1.tpe = addAnnotations(tree1, tree1.tpe)
                if (tree1.isEmpty) tree1 else adapt(tree1, mode, pt, EmptyTree)
            }
          else
            typer1.typed(typer1.applyImplicitArgs(tree), mode, pt)
        }
      }

      def instantiateToMethodType(mt: MethodType): Tree = {
        val meth = tree match {
          // a partial named application is a block (see comment in EtaExpansion)
          case Block(_, tree1) => tree1.symbol
          case _               => tree.symbol
        }
        if (!meth.isConstructor && !meth.isTermMacro && isFunctionType(pt)) { // (4.2)
          debuglog("eta-expanding " + tree + ":" + tree.tpe + " to " + pt)
          checkParamsConvertible(tree, tree.tpe)
          val tree0 = etaExpand(context.unit, tree)
          // println("eta "+tree+" ---> "+tree0+":"+tree0.tpe+" undet: "+context.undetparams+ " mode: "+Integer.toHexString(mode))

          if (context.undetparams.nonEmpty) {
            // #2624: need to infer type arguments for eta expansion of a polymorphic method
            // context.undetparams contains clones of meth.typeParams (fresh ones were generated in etaExpand)
            // need to run typer on tree0, since etaExpansion sets the tpe's of its subtrees to null
            // can't type with the expected type, as we can't recreate the setup in (3) without calling typed
            // (note that (3) does not call typed to do the polymorphic type instantiation --
            //  it is called after the tree has been typed with a polymorphic expected result type)
            instantiate(typed(tree0, mode, WildcardType), mode, pt)
          } else
            typed(tree0, mode, pt)
        } else if (!meth.isConstructor && mt.params.isEmpty) { // (4.3)
          adapt(typed(Apply(tree, List()) setPos tree.pos), mode, pt, original)
        } else if (context.implicitsEnabled) {
          MissingArgsForMethodTpeError(tree, meth)
        } else {
          setError(tree)
        }
      }

      def adaptType(): Tree = {
        if (inFunMode(mode)) {
          tree
        } else if (tree.hasSymbol && !tree.symbol.typeParams.isEmpty && !inHKMode(mode) &&
          !(tree.symbol.isJavaDefined && context.unit.isJava)) { // (7)
          // @M When not typing a higher-kinded type ((mode & HKmode) == 0)
          // or raw type (tree.symbol.isJavaDefined && context.unit.isJava), types must be of kind *,
          // and thus parameterized types must be applied to their type arguments
          // @M TODO: why do kind-* tree's have symbols, while higher-kinded ones don't?
          MissingTypeParametersError(tree)
        } else if ( // (7.1) @M: check kind-arity
        // @M: removed check for tree.hasSymbol and replace tree.symbol by tree.tpe.symbol (TypeTree's must also be checked here, and they don't directly have a symbol)
        (inHKMode(mode)) &&
          // @M: don't check tree.tpe.symbol.typeParams. check tree.tpe.typeParams!!!
          // (e.g., m[Int] --> tree.tpe.symbol.typeParams.length == 1, tree.tpe.typeParams.length == 0!)
          !sameLength(tree.tpe.typeParams, pt.typeParams) &&
          !(tree.tpe.typeSymbol == AnyClass ||
            tree.tpe.typeSymbol == NothingClass ||
            pt == WildcardType)) {
          // Check that the actual kind arity (tree.symbol.typeParams.length) conforms to the expected
          // kind-arity (pt.typeParams.length). Full checks are done in checkKindBounds in Infer.
          // Note that we treat Any and Nothing as kind-polymorphic.
          // We can't perform this check when typing type arguments to an overloaded method before the overload is resolved
          // (or in the case of an error type) -- this is indicated by pt == WildcardType (see case TypeApply in typed1).
          KindArityMismatchError(tree, pt)
        } else tree match { // (6)
          case TypeTree() => tree
          case _          => TypeTree(tree.tpe) setOriginal (tree) setPos (tree.pos)
        }
      }

      /**
       * To deal with the type slack between actual (run-time) types and statically known types, for each abstract type T,
       * reflect its variance as a skolem that is upper-bounded by T (covariant position), or lower-bounded by T (contravariant).
       *
       * Consider the following example:
       *
       *  class AbsWrapperCov[+A]
       *  case class Wrapper[B](x: Wrapped[B]) extends AbsWrapperCov[B]
       *
       *  def unwrap[T](x: AbsWrapperCov[T]): Wrapped[T] = x match {
       *    case Wrapper(wrapped) => // Wrapper's type parameter must not be assumed to be equal to T, it's *upper-bounded* by it
       *      wrapped // : Wrapped[_ <: T]
       *  }
       *
       * this method should type check if and only if Wrapped is covariant in its type parameter
       *
       * when inferring Wrapper's type parameter B from x's type AbsWrapperCov[T],
       * we must take into account that x's actual type is AbsWrapperCov[Tactual] forSome {type Tactual <: T}
       * as AbsWrapperCov is covariant in A -- in other words, we must not assume we know T exactly, all we know is its upper bound
       *
       * since method application is the only way to generate this slack between run-time and compile-time types (TODO: right!?),
       * we can simply replace skolems that represent method type parameters as seen from the method's body
       * by other skolems that are (upper/lower)-bounded by that type-parameter skolem
       * (depending on the variance position of the skolem in the statically assumed type of the scrutinee, pt)
       *
       * see test/files/../t5189*.scala
       */
      def adaptConstrPattern(): Tree = { // (5)
        val extractor = tree.symbol.filter(sym => reallyExists(unapplyMember(sym.tpe)))
        if (extractor != NoSymbol) {
          tree setSymbol extractor
          val unapply = unapplyMember(extractor.tpe)
          val clazz = unapplyParameterType(unapply)

          if (unapply.isCase && clazz.isCase && !(clazz.ancestors exists (_.isCase))) {
            // convert synthetic unapply of case class to case class constructor
            val prefix = tree.tpe.prefix
            val tree1 = TypeTree(clazz.primaryConstructor.tpe.asSeenFrom(prefix, clazz.owner))
              .setOriginal(tree)

            val skolems = new mutable.ListBuffer[TypeSymbol]
            object variantToSkolem extends VariantTypeMap {
              def apply(tp: Type) = mapOver(tp) match {
                case TypeRef(NoPrefix, tpSym, Nil) if variance != 0 && tpSym.isTypeParameterOrSkolem && tpSym.owner.isTerm =>
                  val bounds = if (variance == 1) TypeBounds.upper(tpSym.tpe) else TypeBounds.lower(tpSym.tpe)
                  // origin must be the type param so we can deskolemize
                  val skolem = context.owner.newGADTSkolem(unit.freshTypeName("?"+tpSym.name), tpSym, bounds)
                  // println("mapping "+ tpSym +" to "+ skolem + " : "+ bounds +" -- pt= "+ pt +" in "+ context.owner +" at "+ context.tree )
                  skolems += skolem
                  skolem.tpe
                case tp1 => tp1
              }
            }

            // have to open up the existential and put the skolems in scope
            // can't simply package up pt in an ExistentialType, because that takes us back to square one (List[_ <: T] == List[T] due to covariance)
            val ptSafe   = variantToSkolem(pt) // TODO: pt.skolemizeExistential(context.owner, tree) ?
            val freeVars = skolems.toList

            // use "tree" for the context, not context.tree: don't make another CaseDef context,
            // as instantiateTypeVar's bounds would end up there
            val ctorContext = context.makeNewScope(tree, context.owner)
            freeVars foreach ctorContext.scope.enter
            newTyper(ctorContext).infer.inferConstructorInstance(tree1, clazz.typeParams, ptSafe)

            // simplify types without losing safety,
            // so that error messages don't unnecessarily refer to skolems
            val extrapolate = new ExistentialExtrapolation(freeVars) extrapolate (_: Type)
            val extrapolated = tree1.tpe match {
              case MethodType(ctorArgs, res) => // ctorArgs are actually in a covariant position, since this is the type of the subpatterns of the pattern represented by this Apply node
                ctorArgs foreach (p => p.info = extrapolate(p.info)) // no need to clone, this is OUR method type
                copyMethodType(tree1.tpe, ctorArgs, extrapolate(res))
              case tp => tp
            }

            // once the containing CaseDef has been type checked (see typedCase),
            // tree1's remaining type-slack skolems will be deskolemized (to the method type parameter skolems)
            tree1 setType extrapolated
          } else {
            tree
          }
        } else {
          CaseClassConstructorError(tree)
        }
      }

      def insertApply(): Tree = {
        assert(!inHKMode(mode), modeString(mode)) //@M
        val qual = adaptToName(tree, nme.apply) match {
          case id @ Ident(_) =>
            val pre = if (id.symbol.owner.isPackageClass) id.symbol.owner.thisType
            else if (id.symbol.owner.isClass)
              context.enclosingSubClassContext(id.symbol.owner).prefix
            else NoPrefix
            stabilize(id, pre, EXPRmode | QUALmode, WildcardType)
          case sel @ Select(qualqual, _) =>
            stabilize(sel, qualqual.tpe, EXPRmode | QUALmode, WildcardType)
          case other =>
            other
        }
        typed(atPos(tree.pos)(Select(qual, nme.apply)), mode, pt)
      }

      // begin adapt
      tree.tpe match {
        case atp @ AnnotatedType(_, _, _) if canAdaptAnnotations(tree, mode, pt) => // (-1)
          adaptAnnotations(tree, mode, pt)
        case ct @ ConstantType(value) if inNoModes(mode, TYPEmode | FUNmode) && (ct <:< pt) && !forScaladoc && !forInteractive => // (0)
          val sym = tree.symbol
          if (sym != null && sym.isDeprecated) {
            val msg = sym.toString + sym.locationString + " is deprecated: " + sym.deprecationMessage.getOrElse("")
            unit.deprecationWarning(tree.pos, msg)
          }
          treeCopy.Literal(tree, value)
        case OverloadedType(pre, alts) if !inFunMode(mode) => // (1)
          inferExprAlternative(tree, pt)
          adapt(tree, mode, pt, original)
        case NullaryMethodType(restpe) => // (2)
          adapt(tree setType restpe, mode, pt, original)
        case TypeRef(_, ByNameParamClass, List(arg)) if ((mode & EXPRmode) != 0) => // (2)
          adapt(tree setType arg, mode, pt, original)
        case tr @ TypeRef(_, sym, _) if sym.isAliasType && tr.normalize.isInstanceOf[ExistentialType] &&
          ((mode & (EXPRmode | LHSmode)) == EXPRmode) =>
          adapt(tree setType tr.normalize.skolemizeExistential(context.owner, tree), mode, pt, original)
        case et @ ExistentialType(_, _) if ((mode & (EXPRmode | LHSmode)) == EXPRmode) =>
          adapt(tree setType et.skolemizeExistential(context.owner, tree), mode, pt, original)
        case PolyType(tparams, restpe) if inNoModes(mode, TAPPmode | PATTERNmode | HKmode) => // (3)
          // assert((mode & HKmode) == 0) //@M a PolyType in HKmode represents an anonymous type function,
          // we're in HKmode since a higher-kinded type is expected --> hence, don't implicitly apply it to type params!
          // ticket #2197 triggered turning the assert into a guard
          // I guess this assert wasn't violated before because type aliases weren't expanded as eagerly
          //  (the only way to get a PolyType for an anonymous type function is by normalisation, which applies eta-expansion)
          // -- are we sure we want to expand aliases this early?
          // -- what caused this change in behaviour??
          val tparams1 = cloneSymbols(tparams)
          val tree1 = if (tree.isType) tree
          else TypeApply(tree, tparams1 map (tparam =>
            TypeTree(tparam.tpeHK) setPos tree.pos.focus)) setPos tree.pos //@M/tcpolyinfer: changed tparam.tpe to tparam.tpeHK
          context.undetparams ++= tparams1
          notifyUndetparamsAdded(tparams1)
          adapt(tree1 setType restpe.substSym(tparams, tparams1), mode, pt, original)
        case mt: MethodType if mt.isImplicit && ((mode & (EXPRmode | FUNmode | LHSmode)) == EXPRmode) => // (4.1)
          adaptToImplicitMethod(mt)

        case mt: MethodType if (((mode & (EXPRmode | FUNmode | LHSmode)) == EXPRmode) &&
          (context.undetparams.isEmpty || inPolyMode(mode))) && !(tree.symbol != null && tree.symbol.isTermMacro) =>
          instantiateToMethodType(mt)

        case _ =>
          def applyPossible = {
            def applyMeth = member(adaptToName(tree, nme.apply), nme.apply)
            if ((mode & TAPPmode) != 0)
              tree.tpe.typeParams.isEmpty && applyMeth.filter(!_.tpe.typeParams.isEmpty) != NoSymbol
            else
              applyMeth.filter(_.tpe.paramSectionCount > 0) != NoSymbol
          }
          if (tree.isType)
            adaptType()
          else if (context.macrosEnabled &&                            // when macros are enabled
                   inExprModeButNot(mode, FUNmode) && !tree.isDef &&   // and typechecking application
                   tree.symbol != null && tree.symbol.isTermMacro)     // of a term macro
            macroExpand(this, tree, pt)
          else if ((mode & (PATTERNmode | FUNmode)) == (PATTERNmode | FUNmode))
            adaptConstrPattern()
          else if (inAllModes(mode, EXPRmode | FUNmode) &&
            !tree.tpe.isInstanceOf[MethodType] &&
            !tree.tpe.isInstanceOf[OverloadedType] &&
            applyPossible)
            insertApply()
          else if (!context.undetparams.isEmpty && !inPolyMode(mode)) { // (9)
            assert(!inHKMode(mode), modeString(mode)) //@M
            if (inExprModeButNot(mode, FUNmode) && pt.typeSymbol == UnitClass)
              instantiateExpectingUnit(tree, mode)
            else
              instantiate(tree, mode, pt)
          } else if (tree.tpe <:< pt) {
            tree
          } else {
            if (inPatternMode(mode)) {
              if ((tree.symbol ne null) && tree.symbol.isModule)
                inferModulePattern(tree, pt)
              if (isPopulated(tree.tpe, approximateAbstracts(pt)))
                return tree
            }
            val tree1 = constfold(tree, pt) // (10) (11)
            if (tree1.tpe <:< pt) adapt(tree1, mode, pt, original)
            else {
              if (inExprModeButNot(mode, FUNmode)) {
                pt.normalize match {
                  case TypeRef(_, sym, _) =>
                    // note: was if (pt.typeSymbol == UnitClass) but this leads to a potentially
                    // infinite expansion if pt is constant type ()
                    if (sym == UnitClass && tree.tpe <:< AnyClass.tpe) { // (12)
                      if (settings.warnValueDiscard.value)
                        context.unit.warning(tree.pos, "discarded non-Unit value")
                      return typed(atPos(tree.pos)(Block(List(tree), Literal(Constant()))), mode, pt)
                    } else if (isNumericValueClass(sym) && isNumericSubType(tree.tpe, pt)) {
                      if (settings.warnNumericWiden.value)
                        context.unit.warning(tree.pos, "implicit numeric widening")
                      return typed(atPos(tree.pos)(Select(tree, "to" + sym.name)), mode, pt)
                    }
                  case AnnotatedType(_, _, _) if canAdaptAnnotations(tree, mode, pt) => // (13)
                    return typed(adaptAnnotations(tree, mode, pt), mode, pt)
                  case _ =>
                }
                if (!context.undetparams.isEmpty) {
                  return instantiate(tree, mode, pt)
                }
                if (context.implicitsEnabled && !pt.isError && !tree.isErrorTyped) {
                  // (14); the condition prevents chains of views
                  debuglog("inferring view from " + tree.tpe + " to " + pt)
                  val coercion = inferView(tree, tree.tpe, pt, true)
                  // convert forward views of delegate types into closures wrapped around
                  // the delegate's apply method (the "Invoke" method, which was translated into apply)
                  if (forMSIL && coercion != null && isCorrespondingDelegate(tree.tpe, pt)) {
                    val meth: Symbol = tree.tpe.member(nme.apply)
                    debuglog("replacing forward delegate view with: " + meth + ":" + meth.tpe)
                    return typed(Select(tree, meth), mode, pt)
                  }
                  if (coercion != EmptyTree) {
                    def msg = "inferred view from " + tree.tpe + " to " + pt + " = " + coercion + ":" + coercion.tpe
                    if (settings.logImplicitConv.value)
                      unit.echo(tree.pos, msg)

                    debuglog(msg)
                    val silentContext = context.makeImplicit(context.ambiguousErrors)
                    val res = newTyper(silentContext).typed(
                      new ApplyImplicitView(coercion, List(tree)) setPos tree.pos, mode, pt)
                    if (silentContext.hasErrors) context.issue(silentContext.errBuffer.head) else return res
                  }
                }
              }
              if (settings.debug.value) {
                log("error tree = " + tree)
                if (settings.explaintypes.value) explainTypes(tree.tpe, pt)
              }

              val found = tree.tpe
              val req = pt
              if (!found.isErroneous && !req.isErroneous) {
                if (!context.reportErrors && isPastTyper && req.skolemsExceptMethodTypeParams.nonEmpty) {
                  // Ignore type errors raised in later phases that are due to mismatching types with existential skolems
                  // We have lift crashing in 2.9 with an adapt failure in the pattern matcher.
                  // Here's my hypothsis why this happens. The pattern matcher defines a variable of type
                  //
                  //   val x: T = expr
                  //
                  // where T is the type of expr, but T contains existential skolems ts.
                  // In that case, this value definition does not typecheck.
                  // The value definition
                  //
                  //   val x: T forSome { ts } = expr
                  //
                  // would typecheck. Or one can simply leave out the type of the `val`:
                  //
                  //   val x = expr
                  context.unit.warning(tree.pos, "recovering from existential Skolem type error in tree \n" + tree + "\nwith type " + tree.tpe + "\n expected type = " + pt + "\n context = " + context.tree)
                  adapt(tree, mode, deriveTypeWithWildcards(pt.skolemsExceptMethodTypeParams)(pt))
                } else {
                  // create an actual error
                  AdaptTypeError(tree, found, req)
                }
              }
              setError(tree)
            }
          }
      }
    }

    def instantiate(tree: Tree, mode: Int, pt: Type): Tree = {
      inferExprInstance(tree, context.extractUndetparams(), pt)
      adapt(tree, mode, pt)
    }
    /** If the expected type is Unit: try instantiating type arguments
     *  with expected type Unit, but if that fails, try again with pt = WildcardType
     *  and discard the expression.
     */
    def instantiateExpectingUnit(tree: Tree, mode: Int): Tree = {
      val savedUndetparams = context.undetparams
      silent(_.instantiate(tree, mode, UnitClass.tpe)) match {
        case SilentResultValue(t) => t
        case _ =>
          context.undetparams = savedUndetparams
          val valueDiscard = atPos(tree.pos)(Block(List(instantiate(tree, mode, WildcardType)), Literal(Constant())))
          typed(valueDiscard, mode, UnitClass.tpe)
      }
    }

    private def isAdaptableWithView(qual: Tree) = {
      val qtpe = qual.tpe.widen
      (    !isPastTyper
        && qual.isTerm
        && !qual.isInstanceOf[Super]
        && ((qual.symbol eq null) || !qual.symbol.isTerm || qual.symbol.isValue)
        && !qtpe.isError
        && !qtpe.typeSymbol.isBottomClass
        && qtpe != WildcardType
        && !qual.isInstanceOf[ApplyImplicitView] // don't chain views
        && context.implicitsEnabled
        // Elaborating `context.implicitsEnabled`:
        // don't try to adapt a top-level type that's the subject of an implicit search
        // this happens because, if isView, typedImplicit tries to apply the "current" implicit value to
        // a value that needs to be coerced, so we check whether the implicit value has an `apply` method.
        // (If we allow this, we get divergence, e.g., starting at `conforms` during ant quick.bin)
        // Note: implicit arguments are still inferred (this kind of "chaining" is allowed)
      )
    }

    def adaptToMember(qual: Tree, searchTemplate: Type, reportAmbiguous: Boolean = true, saveErrors: Boolean = true): Tree = {
      if (isAdaptableWithView(qual)) {
        qual.tpe.widen.normalize match {
          case et: ExistentialType =>
            qual setType et.skolemizeExistential(context.owner, qual) // open the existential
          case _ =>
        }
        inferView(qual, qual.tpe, searchTemplate, reportAmbiguous, saveErrors) match {
          case EmptyTree  => qual
          case coercion   =>
            if (settings.logImplicitConv.value)
              unit.echo(qual.pos,
                "applied implicit conversion from %s to %s = %s".format(
                  qual.tpe, searchTemplate, coercion.symbol.defString))

            typedQualifier(atPos(qual.pos)(new ApplyImplicitView(coercion, List(qual))))
        }
      }
      else qual
    }

    /** Try to apply an implicit conversion to `qual` to that it contains
     *  a method `name` which can be applied to arguments `args` with expected type `pt`.
     *  If `pt` is defined, there is a fallback to try again with pt = ?.
     *  This helps avoiding propagating result information too far and solves
     *  #1756.
     *  If no conversion is found, return `qual` unchanged.
     *
     */
    def adaptToArguments(qual: Tree, name: Name, args: List[Tree], pt: Type, reportAmbiguous: Boolean, saveErrors: Boolean): Tree = {
      def doAdapt(restpe: Type) =
        //util.trace("adaptToArgs "+qual+", name = "+name+", argtpes = "+(args map (_.tpe))+", pt = "+pt+" = ")
        adaptToMember(qual, HasMethodMatching(name, args map (_.tpe), restpe), reportAmbiguous, saveErrors)
      if (pt != WildcardType) {
        silent(_ => doAdapt(pt)) match {
          case SilentResultValue(result) if result != qual =>
            result
          case _ =>
            debuglog("fallback on implicits in adaptToArguments: "+qual+" . "+name)
            doAdapt(WildcardType)
        }
      } else
        doAdapt(pt)
    }

    /** Try to apply an implicit conversion to `qual` so that it contains
     *  a method `name`. If that's ambiguous try taking arguments into
     *  account using `adaptToArguments`.
     */
    def adaptToMemberWithArgs(tree: Tree, qual: Tree, name: Name, mode: Int, reportAmbiguous: Boolean, saveErrors: Boolean): Tree = {
      def onError(reportError: => Tree): Tree = {
        context.tree match {
          case Apply(tree1, args) if (tree1 eq tree) && args.nonEmpty =>
            silent(_.typedArgs(args, mode)) match {
              case SilentResultValue(xs) =>
                val args = xs.asInstanceOf[List[Tree]]
                if (args exists (_.isErrorTyped))
                  reportError
                else
                  adaptToArguments(qual, name, args, WildcardType, reportAmbiguous, saveErrors)
              case _            =>
                reportError
            }
          case _ =>
            reportError
        }
      }
      silent(_.adaptToMember(qual, HasMember(name), false)) match {
          case SilentResultValue(res) => res
          case SilentTypeError(err) => onError({if (reportAmbiguous) { context.issue(err) }; setError(tree)})
      }
    }

    /** Try to apply an implicit conversion to `qual` to that it contains a
     *  member `name` of arbitrary type.
     *  If no conversion is found, return `qual` unchanged.
     */
    def adaptToName(qual: Tree, name: Name) =
      if (member(qual, name) != NoSymbol) qual
      else adaptToMember(qual, HasMember(name))

    private def typePrimaryConstrBody(clazz : Symbol, cbody: Tree, tparams: List[Symbol], enclTparams: List[Symbol], vparamss: List[List[ValDef]]): Tree = {
      // XXX: see about using the class's symbol....
      enclTparams foreach (sym => context.scope.enter(sym))
      namer.enterValueParams(vparamss)
      typed(cbody)
    }

    private def validateNoCaseAncestor(clazz: Symbol) = {
      if (!phase.erasedTypes) {
        for (ancestor <- clazz.ancestors find (_.isCase)) {
          unit.error(clazz.pos, (
            "case %s has case ancestor %s, but case-to-case inheritance is prohibited."+
            " To overcome this limitation, use extractors to pattern match on non-leaf nodes."
          ).format(clazz, ancestor.fullName))
        }
      }
    }

    private def validateDerivedValueClass(clazz: Symbol, body: List[Tree]) = {
      if (clazz.isTrait)
        unit.error(clazz.pos, "only classes (not traits) are allowed to extend AnyVal")
      if (!clazz.isStatic)
        unit.error(clazz.pos, "value class may not be a "+
          (if (clazz.owner.isTerm) "local class" else "member of another class"))
      val constr = clazz.primaryConstructor
      clazz.info.decls.toList.filter(acc => acc.isMethod && (acc hasFlag PARAMACCESSOR)) match {
        case List(acc) =>
          def isUnderlyingAcc(sym: Symbol) =
            sym == acc || acc.hasAccessorFlag && sym == acc.accessed
          if (acc.accessBoundary(clazz) != RootClass)
            unit.error(acc.pos, "value class needs to have a publicly accessible val parameter")
          for (stat <- body)
            if (!treeInfo.isAllowedInUniversalTrait(stat) && !isUnderlyingAcc(stat.symbol))
              unit.error(stat.pos,
                if (stat.symbol hasFlag PARAMACCESSOR) "illegal parameter for value class"
                else "this statement is not allowed in value class: "+stat)
        case x =>
          unit.error(clazz.pos, "value class needs to have exactly one public val parameter")
      }
      for (tparam <- clazz.typeParams)
        if (tparam hasAnnotation definitions.SpecializedClass)
          unit.error(tparam.pos, "type parameter of value class may not be specialized")
    }

    def parentTypes(templ: Template): List[Tree] =
      if (templ.parents.isEmpty) List(atPos(templ.pos)(TypeTree(AnyRefClass.tpe)))
      else try {
        val clazz = context.owner
        // Normalize supertype and mixins so that supertype is always a class, not a trait.
        var supertpt = typedTypeConstructor(templ.parents.head)
        val firstParent = supertpt.tpe.typeSymbol
        var mixins = templ.parents.tail map typedType
        // If first parent is a trait, make it first mixin and add its superclass as first parent
        while ((supertpt.tpe.typeSymbol ne null) && supertpt.tpe.typeSymbol.initialize.isTrait) {
          val supertpt1 = typedType(supertpt)
          if (!supertpt1.isErrorTyped) {
            mixins = supertpt1 :: mixins
            supertpt = TypeTree(supertpt1.tpe.firstParent) setPos supertpt.pos.focus
          }
        }
        if (supertpt.tpe.typeSymbol == AnyClass && firstParent.isTrait)
          supertpt.tpe = AnyRefClass.tpe

        // Determine
        //  - supertparams: Missing type parameters from supertype
        //  - supertpe: Given supertype, polymorphic in supertparams
        val supertparams = if (supertpt.hasSymbol) supertpt.symbol.typeParams else List()
        var supertpe = supertpt.tpe
        if (!supertparams.isEmpty)
          supertpe = PolyType(supertparams, appliedType(supertpe, supertparams map (_.tpeHK)))

        // A method to replace a super reference by a New in a supercall
        def transformSuperCall(scall: Tree): Tree = (scall: @unchecked) match {
          case Apply(fn, args) =>
            treeCopy.Apply(scall, transformSuperCall(fn), args map (_.duplicate))
          case Select(Super(_, _), nme.CONSTRUCTOR) =>
            treeCopy.Select(
              scall,
              atPos(supertpt.pos.focus)(New(TypeTree(supertpe)) setType supertpe),
              nme.CONSTRUCTOR)
        }

        treeInfo.firstConstructor(templ.body) match {
          case constr @ DefDef(_, _, _, vparamss, _, cbody @ Block(cstats, cunit)) =>
            // Convert constructor body to block in environment and typecheck it
            val (preSuperStats, superCall) = {
              val (stats, rest) = cstats span (x => !treeInfo.isSuperConstrCall(x))
              (stats map (_.duplicate), if (rest.isEmpty) EmptyTree else rest.head.duplicate)
            }
            val cstats1 = if (superCall == EmptyTree) preSuperStats else preSuperStats :+ superCall
            val cbody1 = treeCopy.Block(cbody, preSuperStats, superCall match {
              case Apply(_, _) if supertparams.nonEmpty => transformSuperCall(superCall)
              case _                                    => cunit.duplicate
            })
            val outercontext = context.outer

            assert(clazz != NoSymbol, templ)
            val cscope = outercontext.makeNewScope(constr, outercontext.owner)
            val cbody2 = newTyper(cscope) // called both during completion AND typing.
                .typePrimaryConstrBody(clazz,
                  cbody1, supertparams, clazz.unsafeTypeParams, vparamss map (_.map(_.duplicate)))

            superCall match {
              case Apply(_, _) =>
                val sarg = treeInfo.firstArgument(superCall)
                if (sarg != EmptyTree && supertpe.typeSymbol != firstParent)
                  ConstrArgsInTraitParentTpeError(sarg, firstParent)
                if (!supertparams.isEmpty)
                  supertpt = TypeTree(cbody2.tpe) setPos supertpt.pos.focus
              case _ =>
                if (!supertparams.isEmpty)
                  MissingTypeArgumentsParentTpeError(supertpt)
            }

            val preSuperVals = treeInfo.preSuperFields(templ.body)
            if (preSuperVals.isEmpty && preSuperStats.nonEmpty)
              debugwarn("Wanted to zip empty presuper val list with " + preSuperStats)
            else
              map2(preSuperStats, preSuperVals)((ldef, gdef) => gdef.tpt.tpe = ldef.symbol.tpe)

          case _ =>
            if (!supertparams.isEmpty)
              MissingTypeArgumentsParentTpeError(supertpt)
        }
/* experimental: early types as type arguments
        val hasEarlyTypes = templ.body exists (treeInfo.isEarlyTypeDef)
        val earlyMap = new EarlyMap(clazz)
        List.mapConserve(supertpt :: mixins){ tpt =>
          val tpt1 = checkNoEscaping.privates(clazz, tpt)
          if (hasEarlyTypes) tpt1 else tpt1 setType earlyMap(tpt1.tpe)
        }
*/

        //Console.println("parents("+clazz") = "+supertpt :: mixins);//DEBUG

        // Certain parents are added in the parser before it is known whether
        // that class also declared them as parents.  For instance, this is an
        // error unless we take corrective action here:
        //
        //   case class Foo() extends Serializable
        //
        // So we strip the duplicates before typer.
        def fixDuplicates(remaining: List[Tree]): List[Tree] = remaining match {
          case Nil      => Nil
          case x :: xs  =>
            val sym = x.symbol
            x :: fixDuplicates(
              if (isPossibleSyntheticParent(sym)) xs filterNot (_.symbol == sym)
              else xs
            )
        }

        fixDuplicates(supertpt :: mixins) mapConserve (tpt => checkNoEscaping.privates(clazz, tpt))
      }
      catch {
        case ex: TypeError =>
          // fallback in case of cyclic errors
          // @H none of the tests enter here but I couldn't rule it out
          log("Type error calculating parents in template " + templ)
          log("Error: " + ex)
          ParentTypesError(templ, ex)
          List(TypeTree(AnyRefClass.tpe))
      }

    /** <p>Check that</p>
     *  <ul>
     *    <li>all parents are class types,</li>
     *    <li>first parent class is not a mixin; following classes are mixins,</li>
     *    <li>final classes are not inherited,</li>
     *    <li>
     *      sealed classes are only inherited by classes which are
     *      nested within definition of base class, or that occur within same
     *      statement sequence,
     *    </li>
     *    <li>self-type of current class is a subtype of self-type of each parent class.</li>
     *    <li>no two parents define same symbol.</li>
     *  </ul>
     */
    def validateParentClasses(parents: List[Tree], selfType: Type) {
      val pending = ListBuffer[AbsTypeError]()
      def validateParentClass(parent: Tree, superclazz: Symbol) {
        if (!parent.isErrorTyped) {
          val psym = parent.tpe.typeSymbol.initialize
          checkStablePrefixClassType(parent)
          if (psym != superclazz) {
            if (psym.isTrait) {
              val ps = psym.info.parents
              if (!ps.isEmpty && !superclazz.isSubClass(ps.head.typeSymbol))
                pending += ParentSuperSubclassError(parent, superclazz, ps.head.typeSymbol, psym)
            } else {
              pending += ParentNotATraitMixinError(parent, psym)
            }
          }
          if (psym.isFinal)
            pending += ParentFinalInheritanceError(parent, psym)

          if (psym.isSealed && !phase.erasedTypes)
            if (context.unit.source.file == psym.sourceFile)
              psym addChild context.owner
            else
              pending += ParentSealedInheritanceError(parent, psym)

          if (!(selfType <:< parent.tpe.typeOfThis) &&
              !phase.erasedTypes &&
              !context.owner.isSynthetic &&   // don't check synthetic concrete classes for virtuals (part of DEVIRTUALIZE)
              !settings.noSelfCheck.value &&  // setting to suppress this very check
              !selfType.isErroneous &&
              !parent.tpe.isErroneous)
          {
            //Console.println(context.owner);//DEBUG
            //Console.println(context.owner.unsafeTypeParams);//DEBUG
            //Console.println(List.fromArray(context.owner.info.closure));//DEBUG
            pending += ParentSelfTypeConformanceError(parent, selfType)
            if (settings.explaintypes.value) explainTypes(selfType, parent.tpe.typeOfThis)
          }
          if (parents exists (p => p != parent && p.tpe.typeSymbol == psym && !psym.isError))
            pending += ParentInheritedTwiceError(parent, psym)
        }
      }
      if (!parents.isEmpty && parents.forall(!_.isErrorTyped))
        for (p <- parents) validateParentClass(p, parents.head.tpe.typeSymbol)

/*
      if (settings.Xshowcls.value != "" &&
          settings.Xshowcls.value == context.owner.fullName)
        println("INFO "+context.owner+
                ", baseclasses = "+(context.owner.info.baseClasses map (_.fullName))+
                ", lin = "+(context.owner.info.baseClasses map (context.owner.thisType.baseType)))
*/
      pending.foreach(ErrorUtils.issueTypeError)
    }

    def checkFinitary(classinfo: ClassInfoType) {
      val clazz = classinfo.typeSymbol

      for (tparam <- clazz.typeParams) {
        if (classinfo.expansiveRefs(tparam) contains tparam) {
          val newinfo = ClassInfoType(
            classinfo.parents map (_.instantiateTypeParams(List(tparam), List(AnyRefClass.tpe))),
            classinfo.decls,
            clazz)
          clazz.setInfo {
            clazz.info match {
              case PolyType(tparams, _) => PolyType(tparams, newinfo)
              case _ => newinfo
            }
          }
          FinitaryError(tparam)
        }
      }
    }

    /**
     *  @param cdef ...
     *  @return     ...
     */
    def typedClassDef(cdef: ClassDef): Tree = {
//      attributes(cdef)
      val clazz = cdef.symbol
      val typedMods = typedModifiers(cdef.mods)
      assert(clazz != NoSymbol, cdef)
      reenterTypeParams(cdef.tparams)
      val tparams1 = cdef.tparams mapConserve (typedTypeDef)
      val impl1 = typerReportAnyContextErrors(context.make(cdef.impl, clazz, newScope)) {
        _.typedTemplate(cdef.impl, parentTypes(cdef.impl))
      }
      val impl2 = finishMethodSynthesis(impl1, clazz, context)
      if (clazz.isTrait && clazz.info.parents.nonEmpty && clazz.info.firstParent.normalize.typeSymbol == AnyClass)
        for (stat <- impl2.body)
          if (!treeInfo.isAllowedInUniversalTrait(stat))
            unit.error(stat.pos, "this statement is not allowed in universal trait extending from class Any: "+stat)
      if ((clazz != ClassfileAnnotationClass) &&
          (clazz isNonBottomSubClass ClassfileAnnotationClass))
        restrictionWarning(cdef.pos, unit,
          "subclassing Classfile does not\n"+
          "make your annotation visible at runtime.  If that is what\n"+
          "you want, you must write the annotation class in Java.")
      if (!isPastTyper) {
        for (ann <- clazz.getAnnotation(DeprecatedAttr)) {
          val m = companionSymbolOf(clazz, context)
          if (m != NoSymbol)
            m.moduleClass.addAnnotation(AnnotationInfo(ann.atp, ann.args, List()))
        }
      }
      treeCopy.ClassDef(cdef, typedMods, cdef.name, tparams1, impl2)
        .setType(NoType)
    }

    /**
     *  @param mdef ...
     *  @return     ...
     */
    def typedModuleDef(mdef: ModuleDef): Tree = {
      // initialize all constructors of the linked class: the type completer (Namer.methodSig)
      // might add default getters to this object. example: "object T; class T(x: Int = 1)"
      val linkedClass = companionSymbolOf(mdef.symbol, context)
      if (linkedClass != NoSymbol)
        linkedClass.info.decl(nme.CONSTRUCTOR).alternatives foreach (_.initialize)

      val clazz     = mdef.symbol.moduleClass
      val typedMods = typedModifiers(mdef.mods)
      assert(clazz != NoSymbol, mdef)
      val impl1 = typerReportAnyContextErrors(context.make(mdef.impl, clazz, newScope)) {
        _.typedTemplate(mdef.impl, {
          parentTypes(mdef.impl) ++ (
            if (linkedClass == NoSymbol || !linkedClass.isSerializable || clazz.isSerializable) Nil
            else {
              clazz.makeSerializable()
              List(TypeTree(SerializableClass.tpe) setPos clazz.pos.focus)
            }
          )
        })
      }
      val impl2  = finishMethodSynthesis(impl1, clazz, context)

      treeCopy.ModuleDef(mdef, typedMods, mdef.name, impl2) setType NoType
    }
    /** In order to override this in the TreeCheckers Typer so synthetics aren't re-added
     *  all the time, it is exposed here the module/class typing methods go through it.
     *  ...but it turns out it's also the ideal spot for namer/typer coordination for
     *  the tricky method synthesis scenarios, so we'll make it that.
     */
    protected def finishMethodSynthesis(templ: Template, clazz: Symbol, context: Context): Template = {
      addSyntheticMethods(templ, clazz, context)
    }
    /** For flatMapping a list of trees when you want the DocDefs and Annotated
     *  to be transparent.
     */
    def rewrappingWrapperTrees(f: Tree => List[Tree]): Tree => List[Tree] = {
      case dd @ DocDef(comment, defn) => f(defn) map (stat => DocDef(comment, stat) setPos dd.pos)
      case Annotated(annot, defn)     => f(defn) map (stat => Annotated(annot, stat))
      case tree                       => f(tree)
    }

    protected def enterSyms(txt: Context, trees: List[Tree]) = {
      var txt0 = txt
      for (tree <- trees) txt0 = enterSym(txt0, tree)
    }

    protected def enterSym(txt: Context, tree: Tree): Context =
      if (txt eq context) namer.enterSym(tree)
      else newNamer(txt).enterSym(tree)

    /**
     *  @param templ    ...
     *  @param parents1 ...
     *    <li> <!-- 2 -->
     *      Check that inner classes do not inherit from Annotation
     *    </li>
     *  @return         ...
     */
    def typedTemplate(templ: Template, parents1: List[Tree]): Template = {
      val clazz = context.owner
      // complete lazy annotations
      val annots = clazz.annotations
      if (templ.symbol == NoSymbol)
        templ setSymbol clazz.newLocalDummy(templ.pos)
      val self1 = templ.self match {
        case vd @ ValDef(_, _, tpt, EmptyTree) =>
          val tpt1 = checkNoEscaping.privates(
            clazz.thisSym,
            treeCopy.TypeTree(tpt).setOriginal(tpt) setType vd.symbol.tpe
          )
          copyValDef(vd)(tpt = tpt1, rhs = EmptyTree) setType NoType
      }
      // was:
      //          val tpt1 = checkNoEscaping.privates(clazz.thisSym, typedType(tpt))
      //          treeCopy.ValDef(vd, mods, name, tpt1, EmptyTree) setType NoType
      // but this leads to cycles for existential self types ==> #2545
      if (self1.name != nme.WILDCARD)
        context.scope enter self1.symbol

      val selfType = (
        if (clazz.isAnonymousClass && !phase.erasedTypes)
          intersectionType(clazz.info.parents, clazz.owner)
        else
          clazz.typeOfThis
      )
      // the following is necessary for templates generated later
      assert(clazz.info.decls != EmptyScope, clazz)
      enterSyms(context.outer.make(templ, clazz, clazz.info.decls), templ.body)
      validateParentClasses(parents1, selfType)
      if (clazz.isCase)
        validateNoCaseAncestor(clazz)

      if ((clazz isSubClass ClassfileAnnotationClass) && !clazz.owner.isPackageClass)
        unit.error(clazz.pos, "inner classes cannot be classfile annotations")

      if (!phase.erasedTypes && !clazz.info.resultType.isError) // @S: prevent crash for duplicated type members
        checkFinitary(clazz.info.resultType.asInstanceOf[ClassInfoType])

      val body =
        if (isPastTyper || reporter.hasErrors) templ.body
        else templ.body flatMap rewrappingWrapperTrees(namer.addDerivedTrees(Typer.this, _))

      val body1 = typedStats(body, templ.symbol)

      if (clazz.isDerivedValueClass)
        validateDerivedValueClass(clazz, body1)

      treeCopy.Template(templ, parents1, self1, body1) setType clazz.tpe
    }

    /** Remove definition annotations from modifiers (they have been saved
     *  into the symbol's ``annotations'' in the type completer / namer)
     *
     *  However reification does need annotation definitions to proceed.
     *  Unfortunately, AnnotationInfo doesn't provide enough info to reify it in general case.
     *  The biggest problem is with the "atp: Type" field, which cannot be reified in some situations
     *  that involve locally defined annotations. See more about that in Reifiers.scala.
     *
     *  That's why the original tree gets saved into ``original'' field of AnnotationInfo (happens elsewhere).
     *  The field doesn't get pickled/unpickled and exists only during a single compilation run.
     *  This simultaneously allows us to reify annotations and to preserve backward compatibility.
     */
    def typedModifiers(mods: Modifiers): Modifiers =
      mods.copy(annotations = Nil) setPositions mods.positions

    /**
     *  @param vdef ...
     *  @return     ...
     */
    def typedValDef(vdef: ValDef): ValDef = {
//      attributes(vdef)
      val sym = vdef.symbol.initialize
      val typer1 = constrTyperIf(sym.isParameter && sym.owner.isConstructor)
      val typedMods = typedModifiers(vdef.mods)

      // complete lazy annotations
      val annots = sym.annotations
      var tpt1 = checkNoEscaping.privates(sym, typer1.typedType(vdef.tpt))
      checkNonCyclic(vdef, tpt1)

      if (sym.hasAnnotation(definitions.VolatileAttr)) {
        if (!sym.isMutable)
          VolatileValueError(vdef)
        else if (sym.isFinal)
          FinalVolatileVarError(vdef)
      }
      val rhs1 =
        if (vdef.rhs.isEmpty) {
          if (sym.isVariable && sym.owner.isTerm && !isPastTyper)
            LocalVarUninitializedError(vdef)
          vdef.rhs
        } else {
          val tpt2 = if (sym.hasDefault) {
            // When typechecking default parameter, replace all type parameters in the expected type by Wildcard.
            // This allows defining "def foo[T](a: T = 1)"
            val tparams = sym.owner.skipConstructor.info.typeParams
            val subst = new SubstTypeMap(tparams, tparams map (_ => WildcardType)) {
              override def matches(sym: Symbol, sym1: Symbol) =
                if (sym.isSkolem) matches(sym.deSkolemize, sym1)
                else if (sym1.isSkolem) matches(sym, sym1.deSkolemize)
                else super[SubstTypeMap].matches(sym, sym1)
            }
            // allow defaults on by-name parameters
            if (sym hasFlag BYNAMEPARAM)
              if (tpt1.tpe.typeArgs.isEmpty) WildcardType // during erasure tpt1 is Function0
              else subst(tpt1.tpe.typeArgs(0))
            else subst(tpt1.tpe)
          } else tpt1.tpe
          newTyper(typer1.context.make(vdef, sym)).transformedOrTyped(vdef.rhs, EXPRmode | BYVALmode, tpt2)
        }
      treeCopy.ValDef(vdef, typedMods, vdef.name, tpt1, checkDead(rhs1)) setType NoType
    }

    /** Enter all aliases of local parameter accessors.
     *
     *  @param clazz    ...
     *  @param vparamss ...
     *  @param rhs      ...
     */
    def computeParamAliases(clazz: Symbol, vparamss: List[List[ValDef]], rhs: Tree) {
      log("computing param aliases for "+clazz+":"+clazz.primaryConstructor.tpe+":"+rhs)//debug
      def decompose(call: Tree): (Tree, List[Tree]) = call match {
        case Apply(fn, args) =>
          val (superConstr, args1) = decompose(fn)
          val params = fn.tpe.params
          val args2 = if (params.isEmpty || !isRepeatedParamType(params.last.tpe)) args
                      else args.take(params.length - 1) :+ EmptyTree
          assert(sameLength(args2, params), "mismatch " + clazz + " " + (params map (_.tpe)) + " " + args2)//debug
          (superConstr, args1 ::: args2)
        case Block(stats, expr) if !stats.isEmpty =>
          decompose(stats.last)
        case _ =>
          (call, List())
      }
      val (superConstr, superArgs) = decompose(rhs)
      assert(superConstr.symbol ne null, superConstr)//debug

      val pending = ListBuffer[AbsTypeError]()
      // an object cannot be allowed to pass a reference to itself to a superconstructor
      // because of initialization issues; bug #473
      for (arg <- superArgs ; tree <- arg) {
        val sym = tree.symbol
        if (sym != null && (sym.info.baseClasses contains clazz)) {
          if (sym.isModule)
            pending +=  SuperConstrReferenceError(tree)
          tree match {
            case This(qual) =>
              pending += SuperConstrArgsThisReferenceError(tree)
            case _ => ()
          }
        }
      }

      if (superConstr.symbol.isPrimaryConstructor) {
        val superClazz = superConstr.symbol.owner
        if (!superClazz.isJavaDefined) {
          val superParamAccessors = superClazz.constrParamAccessors
          if (sameLength(superParamAccessors, superArgs)) {
            for ((superAcc, superArg @ Ident(name)) <- superParamAccessors zip superArgs) {
              if (vparamss.exists(_.exists(_.symbol == superArg.symbol))) {
                var alias = superAcc.initialize.alias
                if (alias == NoSymbol)
                  alias = superAcc.getter(superAcc.owner)
                if (alias != NoSymbol &&
                    superClazz.info.nonPrivateMember(alias.name) != alias)
                  alias = NoSymbol
                if (alias != NoSymbol) {
                  var ownAcc = clazz.info.decl(name).suchThat(_.isParamAccessor)
                  if ((ownAcc hasFlag ACCESSOR) && !ownAcc.isDeferred)
                    ownAcc = ownAcc.accessed
                  if (!ownAcc.isVariable && !alias.accessed.isVariable) {
                    debuglog("" + ownAcc + " has alias "+alias.fullLocationString) //debug
                    ownAcc.asInstanceOf[TermSymbol].setAlias(alias)
                  }
                }
              }
            }
          }
        }
      }
      pending.foreach(ErrorUtils.issueTypeError)
    }

    /** Check if a structurally defined method violates implementation restrictions.
     *  A method cannot be called if it is a non-private member of a refinement type
     *  and if its parameter's types are any of:
     *    - the self-type of the refinement
     *    - a type member of the refinement
     *    - an abstract type declared outside of the refinement.
     */
    def checkMethodStructuralCompatible(meth: Symbol): Unit = {
      def fail(msg: String) = unit.error(meth.pos, msg)
      val tp: Type = meth.tpe match {
        case mt @ MethodType(_, _)     => mt
        case NullaryMethodType(restpe) => restpe  // TODO_NMT: drop NullaryMethodType from resultType?
        case PolyType(_, restpe)       => restpe
        case _                         => NoType
      }

      for (paramType <- tp.paramTypes) {
        val sym = paramType.typeSymbol

        if (sym.isAbstractType) {
          if (!sym.hasTransOwner(meth.owner))
            fail("Parameter type in structural refinement may not refer to an abstract type defined outside that refinement")
          else if (!sym.hasTransOwner(meth))
            fail("Parameter type in structural refinement may not refer to a type member of that refinement")
        }
        if (paramType.isInstanceOf[ThisType] && sym == meth.owner)
          fail("Parameter type in structural refinement may not refer to the type of that refinement (self type)")
      }
    }
    def typedUseCase(useCase: UseCase) {
      def stringParser(str: String): syntaxAnalyzer.Parser = {
        val file = new BatchSourceFile(context.unit.source.file, str) {
          override def positionInUltimateSource(pos: Position) = {
            pos.withSource(context.unit.source, useCase.pos.start)
          }
        }
        val unit = new CompilationUnit(file)
        new syntaxAnalyzer.UnitParser(unit)
      }
      val trees = stringParser(useCase.body+";").nonLocalDefOrDcl
      val enclClass = context.enclClass.owner
      def defineAlias(name: Name) =
        if (context.scope.lookup(name) == NoSymbol) {
          lookupVariable(name.toString.substring(1), enclClass) match {
            case Some(repl) =>
              silent(_.typedTypeConstructor(stringParser(repl).typ())) match {
                case SilentResultValue(tpt) =>
                  val alias = enclClass.newAliasType(name.toTypeName, useCase.pos)
                  val tparams = cloneSymbolsAtOwner(tpt.tpe.typeSymbol.typeParams, alias)
                  alias setInfo typeFun(tparams, appliedType(tpt.tpe, tparams map (_.tpe)))
                  context.scope.enter(alias)
                case _ =>
              }
            case _ =>
          }
        }
      for (tree <- trees; t <- tree)
        t match {
          case Ident(name) if name startsWith '$' => defineAlias(name)
          case _ =>
        }
      useCase.aliases = context.scope.toList
      namer.enterSyms(trees)
      typedStats(trees, NoSymbol)
      useCase.defined = context.scope.toList filterNot (useCase.aliases contains _)
      if (settings.debug.value)
        useCase.defined foreach (sym => println("defined use cases: %s:%s".format(sym, sym.tpe)))
    }

    /**
     *  @param ddef ...
     *  @return     ...
     */
    def typedDefDef(ddef: DefDef): DefDef = {
      val meth = ddef.symbol.initialize

      reenterTypeParams(ddef.tparams)
      reenterValueParams(ddef.vparamss)

      // for `val` and `var` parameter, look at `target` meta-annotation
      if (!isPastTyper && meth.isPrimaryConstructor) {
        for (vparams <- ddef.vparamss; vd <- vparams) {
          if (vd.mods.isParamAccessor) {
            namer.validateParam(vd)
          }
        }
      }

      val tparams1 = ddef.tparams mapConserve typedTypeDef
      val vparamss1 = ddef.vparamss mapConserve (_ mapConserve typedValDef)

      // complete lazy annotations
      val annots = meth.annotations

      for (vparams1 <- vparamss1; vparam1 <- vparams1 dropRight 1)
        if (isRepeatedParamType(vparam1.symbol.tpe))
          StarParamNotLastError(vparam1)

      var tpt1 = checkNoEscaping.privates(meth, typedType(ddef.tpt))
      checkNonCyclic(ddef, tpt1)
      ddef.tpt.setType(tpt1.tpe)
      val typedMods = typedModifiers(ddef.mods)
      var rhs1 =
        if (ddef.name == nme.CONSTRUCTOR && !ddef.symbol.hasStaticFlag) { // need this to make it possible to generate static ctors
          if (!meth.isPrimaryConstructor &&
              (!meth.owner.isClass ||
               meth.owner.isModuleClass ||
               meth.owner.isAnonOrRefinementClass))
            InvalidConstructorDefError(ddef)
          typed(ddef.rhs)
        } else if (meth.isTermMacro) {
          // typechecking macro bodies is sort of unconventional
          // that's why we employ our custom typing scheme orchestrated outside of the typer
          transformedOr(ddef.rhs, typedMacroBody(this, ddef))
        } else {
          transformedOrTyped(ddef.rhs, EXPRmode, tpt1.tpe)
        }

        if (meth.isPrimaryConstructor && meth.isClassConstructor && !isPastTyper && !reporter.hasErrors && !meth.owner.isSubClass(AnyValClass)) {
          // At this point in AnyVal there is no supercall, which will blow up
          // in computeParamAliases; there's nothing to be computed for Anyval anyway.
          computeParamAliases(meth.owner, vparamss1, rhs1)
        }

      if (tpt1.tpe.typeSymbol != NothingClass && !context.returnsSeen && rhs1.tpe.typeSymbol != NothingClass)
        rhs1 = checkDead(rhs1)

      if (!isPastTyper && meth.owner.isClass &&
          meth.paramss.exists(ps => ps.exists(_.hasDefault) && isRepeatedParamType(ps.last.tpe)))
        StarWithDefaultError(meth)

      if (!isPastTyper) {
        val allParams = meth.paramss.flatten
        for (p <- allParams) {
          for (n <- p.deprecatedParamName) {
            if (allParams.exists(p1 => p1.name == n || (p != p1 && p1.deprecatedParamName.exists(_ == n))))
              DeprecatedParamNameError(p, n)
          }
        }
      }
      if (meth.isStructuralRefinementMember)
        checkMethodStructuralCompatible(meth)

      treeCopy.DefDef(ddef, typedMods, ddef.name, tparams1, vparamss1, tpt1, rhs1) setType NoType
    }

    def typedTypeDef(tdef: TypeDef): TypeDef =
      typerWithCondLocalContext(context.makeNewScope(tdef, tdef.symbol))(tdef.tparams.nonEmpty){
        _.typedTypeDef0(tdef)
      }

    // call typedTypeDef instead
    // a TypeDef with type parameters must always be type checked in a new scope
    private def typedTypeDef0(tdef: TypeDef): TypeDef = {
      tdef.symbol.initialize
      reenterTypeParams(tdef.tparams)
      val tparams1 = tdef.tparams mapConserve typedTypeDef
      val typedMods = typedModifiers(tdef.mods)
      // complete lazy annotations
      val annots = tdef.symbol.annotations

      // @specialized should not be pickled when compiling with -no-specialize
      if (settings.nospecialization.value && currentRun.compiles(tdef.symbol)) {
        tdef.symbol.removeAnnotation(definitions.SpecializedClass)
        tdef.symbol.deSkolemize.removeAnnotation(definitions.SpecializedClass)
      }

      val rhs1 = checkNoEscaping.privates(tdef.symbol, typedType(tdef.rhs))
      checkNonCyclic(tdef.symbol)
      if (tdef.symbol.owner.isType)
        rhs1.tpe match {
          case TypeBounds(lo1, hi1) if (!(lo1 <:< hi1)) => LowerBoundError(tdef, lo1, hi1)
          case _                                        => ()
        }
      treeCopy.TypeDef(tdef, typedMods, tdef.name, tparams1, rhs1) setType NoType
    }

    private def enterLabelDef(stat: Tree) {
      stat match {
        case ldef @ LabelDef(_, _, _) =>
          if (ldef.symbol == NoSymbol)
            ldef.symbol = namer.enterInScope(
              context.owner.newLabel(ldef.name, ldef.pos) setInfo MethodType(List(), UnitClass.tpe))
        case _ =>
      }
    }

    def typedLabelDef(ldef: LabelDef): LabelDef = {
      if (!nme.isLoopHeaderLabel(ldef.symbol.name) || isPastTyper) {
        val restpe = ldef.symbol.tpe.resultType
        val rhs1 = typed(ldef.rhs, restpe)
        ldef.params foreach (param => param.tpe = param.symbol.tpe)
        deriveLabelDef(ldef)(_ => rhs1) setType restpe
      }
      else {
        val initpe = ldef.symbol.tpe.resultType
        val rhs1 = typed(ldef.rhs)
        val restpe = rhs1.tpe
        if (restpe == initpe) { // stable result, no need to check again
          ldef.params foreach (param => param.tpe = param.symbol.tpe)
          treeCopy.LabelDef(ldef, ldef.name, ldef.params, rhs1) setType restpe
        } else {
          context.scope.unlink(ldef.symbol)
          val sym2 = namer.enterInScope(
            context.owner.newLabel(ldef.name, ldef.pos) setInfo MethodType(List(), restpe))
          val rhs2 = typed(resetAllAttrs(ldef.rhs), restpe)
          ldef.params foreach (param => param.tpe = param.symbol.tpe)
          deriveLabelDef(ldef)(_ => rhs2) setSymbol sym2 setType restpe
        }
      }
    }

    /**
     *  @param block ...
     *  @param mode  ...
     *  @param pt    ...
     *  @return      ...
     */
    def typedBlock(block: Block, mode: Int, pt: Type): Block = {
      val syntheticPrivates = new ListBuffer[Symbol]
      try {
        namer.enterSyms(block.stats)
        for (stat <- block.stats) enterLabelDef(stat)

        if (phaseId(currentPeriod) <= currentRun.typerPhase.id) {
          // This is very tricky stuff, because we are navigating the Skylla and Charybdis of
          // anonymous classes and what to return from them here. On the one hand, we cannot admit
          // every non-private member of an anonymous class as a part of the structural type of the
          // enclosing block. This runs afoul of the restriction that a structural type may not
          // refer to an enclosing type parameter or abstract types (which in turn is necessitated
          // by what can be done in Java reflection). On the other hand, making every term member
          // private conflicts with private escape checking - see ticket #3174 for an example.
          //
          // The cleanest way forward is if we would find a way to suppress structural type checking
          // for these members and maybe defer type errors to the places where members are called.
          // But that would be a big refactoring and also a big departure from existing code. The
          // probably safest fix for 2.8 is to keep members of an anonymous class that are not
          // mentioned in a parent type private (as before) but to disable escape checking for code
          // that's in the same anonymous class. That's what's done here.
          //
          // We really should go back and think hard whether we find a better way to address the
          // problem of escaping idents on the one hand and well-formed structural types on the
          // other.
          block match {
            case Block(List(classDef @ ClassDef(_, _, _, _)), Apply(Select(New(_), _), _)) =>
              val classDecls = classDef.symbol.info.decls
              val visibleMembers = pt match {
                case WildcardType                           => classDecls.toList
                case BoundedWildcardType(TypeBounds(lo, _)) => lo.members
                case _                                      => pt.members
              }
              def matchesVisibleMember(member: Symbol) = visibleMembers exists { vis =>
                (member.name == vis.name) &&
                (member.tpe <:< vis.tpe.substThis(vis.owner, classDef.symbol))
              }
              // The block is an anonymous class definitions/instantiation pair
              //   -> members that are hidden by the type of the block are made private
              val toHide = (
                classDecls filter (member =>
                     member.isTerm
                  && member.isPossibleInRefinement
                  && member.isPublic
                  && !matchesVisibleMember(member)
                ) map (member => member
                  resetFlag (PROTECTED | LOCAL)
                  setFlag (PRIVATE | SYNTHETIC_PRIVATE)
                  setPrivateWithin NoSymbol
                )
              )
              syntheticPrivates ++= toHide
            case _ =>
          }
        }
        val stats1 = typedStats(block.stats, context.owner)
        val expr1 = typed(block.expr, mode & ~(FUNmode | QUALmode), pt)
        treeCopy.Block(block, stats1, expr1)
          .setType(if (treeInfo.isExprSafeToInline(block)) expr1.tpe else expr1.tpe.deconst)
      } finally {
        // enable escaping privates checking from the outside and recycle
        // transient flag
        syntheticPrivates foreach (_ resetFlag SYNTHETIC_PRIVATE)
      }
    }

    /**
     *  @param cdef   ...
     *  @param pattpe ...
     *  @param pt     ...
     *  @return       ...
     */
    def typedCase(cdef: CaseDef, pattpe: Type, pt: Type): CaseDef = {
      // verify no _* except in last position
      for (Apply(_, xs) <- cdef.pat ; x <- xs dropRight 1 ; if treeInfo isStar x)
        StarPositionInPatternError(x)

      // withoutAnnotations - see continuations-run/z1673.scala
      // This adjustment is awfully specific to continuations, but AFAICS the
      // whole AnnotationChecker framework is.
      val pat1 = typedPattern(cdef.pat, pattpe.withoutAnnotations)
      // When case classes have more than two parameter lists, the pattern ends
      // up typed as a method.  We only pattern match on the first parameter
      // list, so substitute the final result type of the method, i.e. the type
      // of the case class.
      if (pat1.tpe.paramSectionCount > 0)
        pat1 setType pat1.tpe.finalResultType

      if (forInteractive) {
        for (bind @ Bind(name, _) <- cdef.pat)
          if (name.toTermName != nme.WILDCARD && bind.symbol != null && bind.symbol != NoSymbol)
            namer.enterIfNotThere(bind.symbol)
      }

      val guard1: Tree = if (cdef.guard == EmptyTree) EmptyTree
                         else typed(cdef.guard, BooleanClass.tpe)
      var body1: Tree = typed(cdef.body, pt)

      val contextWithTypeBounds = context.nextEnclosing(_.tree.isInstanceOf[CaseDef])
      if (contextWithTypeBounds.savedTypeBounds nonEmpty) {
        body1.tpe = contextWithTypeBounds restoreTypeBounds body1.tpe

        // insert a cast if something typechecked under the GADT constraints,
        // but not in real life (i.e., now that's we've reset the method's type skolems'
        //   infos back to their pre-GADT-constraint state)
        if (isFullyDefined(pt) && !(body1.tpe <:< pt))
          body1 = typedPos(body1.pos)(gen.mkCast(body1, pt))

      }

//    body1 = checkNoEscaping.locals(context.scope, pt, body1)
      val treeWithSkolems = treeCopy.CaseDef(cdef, pat1, guard1, body1) setType body1.tpe

      new TypeMapTreeSubstituter(deskolemizeGADTSkolems).traverse(treeWithSkolems)

      treeWithSkolems // now without skolems, actually
    }

    // undo adaptConstrPattern's evil deeds, as they confuse the old pattern matcher
    // the flags are used to avoid accidentally deskolemizing unrelated skolems of skolems
    object deskolemizeGADTSkolems extends TypeMap {
      def apply(tp: Type): Type = mapOver(tp) match {
        case TypeRef(pre, sym, args) if sym.isGADTSkolem =>
          typeRef(NoPrefix, sym.deSkolemize, args)
        case tp1 => tp1
      }
    }

    def typedCases(cases: List[CaseDef], pattp: Type, pt: Type): List[CaseDef] =
      cases mapConserve { cdef =>
        newTyper(context.makeNewScope(cdef, context.owner)).typedCase(cdef, pattp, pt)
      }

    def adaptCase(cdef: CaseDef, mode: Int, tpe: Type): CaseDef = deriveCaseDef(cdef)(adapt(_, mode, tpe))

    def prepareTranslateMatch(selector0: Tree, cases: List[CaseDef], mode: Int, resTp: Type) = {
      val (selector, doTranslation) = selector0 match {
        case Annotated(Ident(nme.synthSwitch), selector) => (selector, false)
        case s => (s, true)
      }
      val selector1                = checkDead(typed(selector, EXPRmode | BYVALmode, WildcardType))
      val selectorTp               = packCaptured(selector1.tpe.widen)

      val casesTyped               = typedCases(cases, selectorTp, resTp)
      val caseTypes                = casesTyped map (c => packedType(c, context.owner).deconst)
      val (ownType, needAdapt)     = if (isFullyDefined(resTp)) (resTp, false) else weakLub(caseTypes)

      val casesAdapted             = if (!needAdapt) casesTyped else casesTyped map (adaptCase(_, mode, ownType))

      (selector1, selectorTp, casesAdapted, ownType, doTranslation)
    }

    def translateMatch(selector1: Tree, selectorTp: Type, casesAdapted: List[CaseDef], ownType: Type, doTranslation: Boolean, matchFailGen: Option[Tree => Tree] = None) = {
      def repeatedToSeq(tp: Type): Type = (tp baseType RepeatedParamClass) match {
        case TypeRef(_, RepeatedParamClass, arg :: Nil) => seqType(arg)
        case _                                          => tp
      }

      if (!doTranslation) { // a switch
        Match(selector1, casesAdapted) setType ownType // setType of the Match to avoid recursing endlessly
      } else {
        val scrutType = repeatedToSeq(elimAnonymousClass(selectorTp))
        // we've packed the type for each case in prepareTranslateMatch so that if all cases have the same existential case, we get a clean lub
        // here, we should open up the existential again
        // relevant test cases: pos/existentials-harmful.scala, pos/gadt-gilles.scala, pos/t2683.scala, pos/virtpatmat_exist4.scala
        MatchTranslator(this).translateMatch(selector1, casesAdapted, repeatedToSeq(ownType.skolemizeExistential(context.owner, context.tree)), scrutType, matchFailGen)
      }
    }

    def typedMatchAnonFun(tree: Tree, cases: List[CaseDef], mode: Int, pt0: Type, selOverride: Option[(List[ValDef], Tree)] = None) = {
      val pt          = deskolemizeGADTSkolems(pt0)
      val targs       = pt.normalize.typeArgs
      val arity       = if (isFunctionType(pt)) targs.length - 1 else 1 // TODO pt should always be a (Partial)Function, right?
      val ptRes       = if (targs.isEmpty) WildcardType else targs.last // may not be fully defined

      val isPartial   = pt.typeSymbol == PartialFunctionClass
      val anonClass   = context.owner.newAnonymousFunctionClass(tree.pos)
      val funThis     = This(anonClass)
      val serialVersionUIDAnnotation = AnnotationInfo(SerialVersionUIDAttr.tpe, List(Literal(Constant(0))), List())

      anonClass addAnnotation serialVersionUIDAnnotation

      def deriveFormals =
        selOverride match {
          case None if targs.isEmpty => Nil
          case None => targs.init // is there anything we can do if targs.isEmpty??
          case Some((vparams, _)) =>
            vparams map {p => if(p.tpt.tpe == null) typedType(p.tpt).tpe else p.tpt.tpe}
        }

      def mkParams(methodSym: Symbol, formals: List[Type] = deriveFormals) = {
        selOverride match {
          case None if targs.isEmpty => MissingParameterTypeAnonMatchError(tree, pt); (Nil, EmptyTree)
          case None =>
            val ps  = methodSym newSyntheticValueParams formals // is there anything we can do if targs.isEmpty??
            val ids = ps map (p => Ident(p.name))
            val sel = atPos(tree.pos.focusStart) { if (arity == 1) ids.head else gen.mkTuple(ids) }
            (ps, sel)
          case Some((vparams, sel)) =>
            val newParamSyms = (vparams, formals).zipped map {(p, tp) =>
              methodSym.newValueParameter(p.name, p.pos.focus, SYNTHETIC) setInfo tp
            }

            (newParamSyms, sel.duplicate)
        }
      }

      import CODE._

      // need to duplicate the cases before typing them to generate the apply method, or the symbols will be all messed up
      val casesTrue = if (isPartial) cases map (c => deriveCaseDef(c)(x => TRUE_typed).duplicate) else Nil

      def applyMethod = {
        // rig the show so we can get started typing the method body -- later we'll correct the infos...
        anonClass setInfo ClassInfoType(List(ObjectClass.tpe, pt, SerializableClass.tpe), newScope, anonClass)
        val methodSym = anonClass.newMethod(nme.apply, tree.pos, FINAL)
        val (paramSyms, selector) = mkParams(methodSym)

        if (selector eq EmptyTree) EmptyTree
        else {
          methodSym setInfoAndEnter MethodType(paramSyms, AnyClass.tpe)

          val methodBodyTyper = newTyper(context.makeNewScope(context.tree, methodSym)) // should use the DefDef for the context's tree, but it doesn't exist yet (we need the typer we're creating to create it)
          paramSyms foreach (methodBodyTyper.context.scope enter _)

          val (selector1, selectorTp, casesAdapted, resTp, doTranslation) = methodBodyTyper.prepareTranslateMatch(selector, cases, mode, ptRes)

          val methFormals = paramSyms map (_.tpe)
          val parents = List(abstractFunctionType(methFormals, resTp), SerializableClass.tpe)

          anonClass setInfo ClassInfoType(parents, newScope, anonClass)
          methodSym setInfoAndEnter MethodType(paramSyms, resTp)

          DefDef(methodSym, methodBodyTyper.translateMatch(selector1, selectorTp, casesAdapted, resTp, doTranslation))
        }
      }

      // def applyOrElse[A1 <: A, B1 >: B](x: A1, default: A1 => B1): B1 =
      def applyOrElseMethodDef = {
        // rig the show so we can get started typing the method body -- later we'll correct the infos...
        // targs were type arguments for PartialFunction, so we know they will work for AbstractPartialFunction as well
        def parents(targs: List[Type]) = List(appliedType(AbstractPartialFunctionClass.typeConstructor, targs), SerializableClass.tpe)

        anonClass setInfo ClassInfoType(parents(targs), newScope, anonClass)
        val methodSym = anonClass.newMethod(nme.applyOrElse, tree.pos, FINAL | OVERRIDE)

        // create the parameter that corresponds to the function's parameter
        val List(argTp)         = deriveFormals
        val A1                  = methodSym newTypeParameter(newTypeName("A1")) setInfo TypeBounds.upper(argTp)
        val (List(x), selector) = mkParams(methodSym, List(A1.tpe))

        if (selector eq EmptyTree) EmptyTree
        else {
          // applyOrElse's default parameter:
          val B1        = methodSym newTypeParameter(newTypeName("B1")) setInfo TypeBounds.empty //lower(resTp)
          val default   = methodSym newValueParameter(newTermName("default"), tree.pos.focus, SYNTHETIC) setInfo functionType(List(A1.tpe), B1.tpe)

          val paramSyms = List(x, default)
          methodSym setInfoAndEnter polyType(List(A1, B1), MethodType(paramSyms, B1.tpe))

          val methodBodyTyper = newTyper(context.makeNewScope(context.tree, methodSym)) // should use the DefDef for the context's tree, but it doesn't exist yet (we need the typer we're creating to create it)
          paramSyms foreach (methodBodyTyper.context.scope enter _)

          val (selector1, selectorTp, casesAdapted, resTp, doTranslation) = methodBodyTyper.prepareTranslateMatch(selector, cases, mode, ptRes)

          anonClass setInfo ClassInfoType(parents(List(argTp, resTp)), newScope, anonClass)
          B1 setInfo TypeBounds.lower(resTp)
          anonClass.info.decls enter methodSym // methodSym's info need not change (B1's bound has been updated instead)

          // use applyOrElse's first parameter since the scrut's type has been widened
          def doDefault(scrut_ignored: Tree) = REF(default) APPLY (REF(x))

          val body = methodBodyTyper.translateMatch(selector1, selectorTp, casesAdapted, B1.tpe, doTranslation, Some(doDefault))

          DefDef(methodSym, body)
        }
      }

      def isDefinedAtMethod = {
        val methodSym = anonClass.newMethod(nme.isDefinedAt, tree.pos, FINAL)
        val (paramSyms, selector) = mkParams(methodSym)
        if (selector eq EmptyTree) EmptyTree
        else {
          val methodBodyTyper = newTyper(context.makeNewScope(context.tree, methodSym)) // should use the DefDef for the context's tree, but it doesn't exist yet (we need the typer we're creating to create it)
          paramSyms foreach (methodBodyTyper.context.scope enter _)
          methodSym setInfoAndEnter MethodType(paramSyms, BooleanClass.tpe)

          val (selector1, selectorTp, casesAdapted, resTp, doTranslation) = methodBodyTyper.prepareTranslateMatch(selector, casesTrue, mode, BooleanClass.tpe)
          val body = methodBodyTyper.translateMatch(selector1, selectorTp, casesAdapted, resTp, doTranslation, Some(scrutinee => FALSE_typed))

          DefDef(methodSym, body)
        }
      }

      val members = if (!isPartial) List(applyMethod) else List(applyOrElseMethodDef, isDefinedAtMethod)
      if (members.head eq EmptyTree) setError(tree)
      else typed(Block(List(ClassDef(anonClass, NoMods, List(List()), List(List()), members, tree.pos)), New(anonClass.tpe)), mode, pt)
    }

    /**
     *  @param fun  ...
     *  @param mode ...
     *  @param pt   ...
     *  @return     ...
     */
    def typedFunction(fun: Function, mode: Int, pt: Type): Tree = {
      val numVparams = fun.vparams.length
      if (numVparams > definitions.MaxFunctionArity)
        return MaxFunctionArityError(fun)

      def decompose(pt: Type): (Symbol, List[Type], Type) =
        if ((isFunctionType(pt) || (pt.typeSymbol == PartialFunctionClass && numVparams == 1 && fun.body.isInstanceOf[Match])) && // see bug901 for a reason why next conditions are needed
            (  pt.normalize.typeArgs.length - 1 == numVparams
            || fun.vparams.exists(_.tpt.isEmpty)
            ))
          (pt.typeSymbol, pt.normalize.typeArgs.init, pt.normalize.typeArgs.last)
        else
          (FunctionClass(numVparams), fun.vparams map (x => NoType), WildcardType)

      val (clazz, argpts, respt) = decompose(pt)
      if (argpts.lengthCompare(numVparams) != 0)
        WrongNumberOfParametersError(fun, argpts)
      else {
        foreach2(fun.vparams, argpts) { (vparam, argpt) =>
          if (vparam.tpt.isEmpty) {
            vparam.tpt.tpe =
              if (isFullyDefined(argpt)) argpt
              else {
                fun match {
                  case etaExpansion(vparams, fn, args) =>
                    silent(_.typed(fn, forFunMode(mode), pt)) match {
                      case SilentResultValue(fn1) if context.undetparams.isEmpty =>
                        // if context,undetparams is not empty, the function was polymorphic,
                        // so we need the missing arguments to infer its type. See #871
                        //println("typing eta "+fun+":"+fn1.tpe+"/"+context.undetparams)
                        val ftpe = normalize(fn1.tpe) baseType FunctionClass(numVparams)
                        if (isFunctionType(ftpe) && isFullyDefined(ftpe))
                          return typedFunction(fun, mode, ftpe)
                      case _ =>
                    }
                  case _ =>
                }
                MissingParameterTypeError(fun, vparam, pt)
                ErrorType
              }
            if (!vparam.tpt.pos.isDefined) vparam.tpt setPos vparam.pos.focus
          }
        }

        fun.body match {
          case Match(sel, cases) if opt.virtPatmat =>
            // go to outer context -- must discard the context that was created for the Function since we're discarding the function
            // thus, its symbol, which serves as the current context.owner, is not the right owner
            // you won't know you're using the wrong owner until lambda lift crashes (unless you know better than to use the wrong owner)
            newTyper(context.outer).typedMatchAnonFun(fun, cases, mode, pt, Some((fun.vparams, sel)))
          case _ =>
            val vparamSyms = fun.vparams map { vparam =>
              enterSym(context, vparam)
              if (context.retyping) context.scope enter vparam.symbol
              vparam.symbol
            }
            val vparams = fun.vparams mapConserve (typedValDef)
    //        for (vparam <- vparams) {
    //          checkNoEscaping.locals(context.scope, WildcardType, vparam.tpt); ()
    //        }
            val formals = vparamSyms map (_.tpe)
            val body1 = typed(fun.body, respt)
            val restpe = packedType(body1, fun.symbol).deconst.resultType
            val funtpe = typeRef(clazz.tpe.prefix, clazz, formals :+ restpe)
    //        body = checkNoEscaping.locals(context.scope, restpe, body)
            treeCopy.Function(fun, vparams, body1).setType(funtpe)
        }
      }
    }

    def typedRefinement(stats: List[Tree]) {
      namer.enterSyms(stats)
      // need to delay rest of typedRefinement to avoid cyclic reference errors
      unit.toCheck += { () =>
        // go to next outer context which is not silent, see #3614
        var c = context
        while (c.bufferErrors) c = c.outer
        val stats1 = newTyper(c).typedStats(stats, NoSymbol)
        for (stat <- stats1 if stat.isDef) {
          val member = stat.symbol
          if (!(context.owner.ancestors forall
                (bc => member.matchingSymbol(bc, context.owner.thisType) == NoSymbol))) {
                  member setFlag OVERRIDE
                }
        }
      }
    }

    def typedImport(imp : Import) : Import = (transformed remove imp) match {
      case Some(imp1: Import) => imp1
      case None => log("unhandled import: "+imp+" in "+unit); imp
    }
    private def isWarnablePureExpression(tree: Tree) = tree match {
      case EmptyTree | Literal(Constant(())) => false
      case _                                 =>
        !tree.isErrorTyped && (treeInfo isExprSafeToInline tree) && {
          val sym = tree.symbol
          (sym == null) || !(sym.isModule || sym.isLazy) || {
            debuglog("'Pure' but side-effecting expression in statement position: " + tree)
            false
          }
        }
    }

    def typedStats(stats: List[Tree], exprOwner: Symbol): List[Tree] = {
      val inBlock = exprOwner == context.owner
      def includesTargetPos(tree: Tree) =
        tree.pos.isRange && context.unit.exists && (tree.pos includes context.unit.targetPos)
      val localTarget = stats exists includesTargetPos
      val statsErrors = scala.collection.mutable.LinkedHashSet[AbsTypeError]()
      def typedStat(stat: Tree): Tree = {
        if (context.owner.isRefinementClass && !treeInfo.isDeclarationOrTypeDef(stat))
          OnlyDeclarationsError(stat)
        else
          stat match {
            case imp @ Import(_, _) =>
              context = context.makeNewImport(imp)
              imp.symbol.initialize
              typedImport(imp)
            case _ =>
              if (localTarget && !includesTargetPos(stat)) {
                // skip typechecking of statements in a sequence where some other statement includes
                // the targetposition
                stat
              } else {
                val localTyper = if (inBlock || (stat.isDef && !stat.isInstanceOf[LabelDef])) {
                  context.flushBuffer()
                  this
                } else newTyper(context.make(stat, exprOwner))
                // XXX this creates a spurious dead code warning if an exception is thrown
                // in a constructor, even if it is the only thing in the constructor.
                val result = checkDead(localTyper.typed(stat, EXPRmode | BYVALmode, WildcardType))

                if (treeInfo.isSelfOrSuperConstrCall(result)) {
                  context.inConstructorSuffix = true
                  if (treeInfo.isSelfConstrCall(result) && result.symbol.pos.pointOrElse(0) >= exprOwner.enclMethod.pos.pointOrElse(0))
                    ConstructorsOrderError(stat)
                }

                if (isWarnablePureExpression(result)) context.warning(stat.pos,
                  "a pure expression does nothing in statement position; " +
                  "you may be omitting necessary parentheses"
                )
                statsErrors ++= localTyper.context.errBuffer
                result
              }
          }
      }

      /** 'accessor' and 'accessed' are so similar it becomes very difficult to
       *  follow the logic, so I renamed one to something distinct.
       */
      def accesses(looker: Symbol, accessed: Symbol) = accessed.hasLocalFlag && (
           (accessed.isParamAccessor)
        || (looker.hasAccessorFlag && !accessed.hasAccessorFlag && accessed.isPrivate)
      )

      def checkNoDoubleDefs(stats: List[Tree]): Unit = {
        val scope = if (inBlock) context.scope else context.owner.info.decls
<<<<<<< HEAD
        var e = scope.elems
        while ((e ne null) && e.owner == scope) {
          var e1 = scope.lookupNextEntry(e)
          while ((e1 ne null) && e1.owner == scope) {
            if (!accesses(e.sym, e1.sym) && !accesses(e1.sym, e.sym) &&
                (e.sym.isType || inBlock || (e.sym.tpe matches e1.sym.tpe)))
              // default getters are defined twice when multiple overloads have defaults. an
              // error for this is issued in RefChecks.checkDefaultsInOverloaded
              if (!e.sym.isErroneous && !e1.sym.isErroneous && !e.sym.hasDefaultFlag &&
                  !e.sym.hasAnnotation(BridgeClass) && !e1.sym.hasAnnotation(BridgeClass)) {
                log("Double definition detected:\n  " +
                    ((e.sym.getClass, e.sym.info, e.sym.ownerChain)) + "\n  " +
                    ((e1.sym.getClass, e1.sym.info, e1.sym.ownerChain)))

                DefDefinedTwiceError(e.sym, e1.sym)
                scope.unlink(e1) // need to unlink to avoid later problems with lub; see #2779
=======
        var newStats = new ListBuffer[Tree]
        var needsCheck = true
        var moreToAdd = true
        while (moreToAdd) {
          val initSize = scope.size
          var e = scope.elems
          while ((e ne null) && e.owner == scope) {

            // check no double def
            if (needsCheck) {
              var e1 = scope.lookupNextEntry(e)
              while ((e1 ne null) && e1.owner == scope) {
                if (!accesses(e.sym, e1.sym) && !accesses(e1.sym, e.sym) &&
                    (e.sym.isType || inBlock || (e.sym.tpe matches e1.sym.tpe)))
                  // default getters are defined twice when multiple overloads have defaults. an
                  // error for this is issued in RefChecks.checkDefaultsInOverloaded
                  if (!e.sym.isErroneous && !e1.sym.isErroneous && !e.sym.hasDefault &&
                      !e.sym.hasAnnotation(BridgeClass) && !e1.sym.hasAnnotation(BridgeClass)) {
                    log("Double definition detected:\n  " +
                      ((e.sym.getClass, e.sym.info, e.sym.ownerChain)) + "\n  " +
                      ((e1.sym.getClass, e1.sym.info, e1.sym.ownerChain)))

                    DefDefinedTwiceError(e.sym, e1.sym)
                    scope.unlink(e1) // need to unlink to avoid later problems with lub; see #2779
                  }
                e1 = scope.lookupNextEntry(e1)
>>>>>>> 46d0d73f
              }
              e1 = scope.lookupNextEntry(e1)
          }
          e = e.next
        }
      }

      def addSynthetics(stats: List[Tree]): List[Tree] = {
        val scope = if (inBlock) context.scope else context.owner.info.decls
        var newStats = new ListBuffer[Tree]
        var moreToAdd = true
        while (moreToAdd) {
          val initElems = scope.elems
          for (sym <- scope)
            for (tree <- context.unit.synthetics get sym) {
              newStats += typedStat(tree) // might add even more synthetics to the scope
              context.unit.synthetics -= sym
            }
          // the type completer of a synthetic might add more synthetics. example: if the
          // factory method of a case class (i.e. the constructor) has a default.
          moreToAdd = scope.elems ne initElems
        }
        if (newStats.isEmpty) stats
        else {
          // put default getters next to the method they belong to,
          // same for companion objects. fixes #2489 and #4036.
          // [Martin] This is pretty ugly. I think we could avoid
          // this code by associating defaults and companion objects
          // with the original tree instead of the new symbol.
          def matches(stat: Tree, synt: Tree) = (stat, synt) match {
            case (DefDef(_, statName, _, _, _, _), DefDef(mods, syntName, _, _, _, _)) =>
              mods.hasDefaultFlag && syntName.toString.startsWith(statName.toString)

            case (ClassDef(_, className, _, _), ModuleDef(_, moduleName, _)) =>
              className.toTermName == moduleName

            case _ => false
          }

          def matching(stat: Tree): List[Tree] = {
            val (pos, neg) = newStats.partition(synt => matches(stat, synt))
            newStats = neg
            pos.toList
          }

          (stats foldRight List[Tree]())((stat, res) => {
            stat :: matching(stat) ::: res
          }) ::: newStats.toList
        }
      }

      val stats1 = withSavedContext(context) {
        val result = stats mapConserve typedStat
        context.flushBuffer()
        result
      }
      context.updateBuffer(statsErrors)
      if (phase.erasedTypes) stats1
      else {
        checkNoDoubleDefs(stats1)
        addSynthetics(stats1)
      }
    }

    def typedArg(arg: Tree, mode: Int, newmode: Int, pt: Type): Tree = {
      val typedMode = onlyStickyModes(mode) | newmode
      val t = withCondConstrTyper((mode & SCCmode) != 0)(_.typed(arg, typedMode, pt))
      checkDead.inMode(typedMode, t)
    }

    def typedArgs(args: List[Tree], mode: Int) =
      args mapConserve (arg => typedArg(arg, mode, 0, WildcardType))

    def typedArgs(args0: List[Tree], mode: Int, formals0: List[Type], adapted0: List[Type]): List[Tree] = {
      val sticky = onlyStickyModes(mode)
      def loop(args: List[Tree], formals: List[Type], adapted: List[Type]): List[Tree] = {
        if (args.isEmpty || adapted.isEmpty) Nil
        else {
          // No formals left or * indicates varargs.
          val isVarArgs = formals.isEmpty || formals.tail.isEmpty && isRepeatedParamType(formals.head)
          val typedMode = sticky | (
            if (isVarArgs) STARmode | BYVALmode
            else if (isByNameParamType(formals.head)) 0
            else BYVALmode
          )
          var tree = typedArg(args.head, mode, typedMode, adapted.head)
          if (hasPendingMacroExpansions) tree = macroExpandAll(this, tree)
          // formals may be empty, so don't call tail
          tree :: loop(args.tail, formals drop 1, adapted.tail)
        }
      }
      loop(args0, formals0, adapted0)
    }

    /** Does function need to be instantiated, because a missing parameter
     *  in an argument closure overlaps with an uninstantiated formal?
     */
    def needsInstantiation(tparams: List[Symbol], formals: List[Type], args: List[Tree]) = {
      def isLowerBounded(tparam: Symbol) = !tparam.info.bounds.lo.typeSymbol.isBottomClass

      exists2(formals, args) {
        case (formal, Function(vparams, _)) =>
          (vparams exists (_.tpt.isEmpty)) &&
          vparams.length <= MaxFunctionArity &&
          (formal baseType FunctionClass(vparams.length) match {
            case TypeRef(_, _, formalargs) =>
              ( exists2(formalargs, vparams)((formal, vparam) =>
                        vparam.tpt.isEmpty && (tparams exists formal.contains))
                && (tparams forall isLowerBounded)
              )
            case _ =>
              false
          })
        case _ =>
          false
      }
    }

    /** Is `tree` a block created by a named application?
     */
    def isNamedApplyBlock(tree: Tree) =
      context.namedApplyBlockInfo exists (_._1 == tree)

    def callToCompanionConstr(context: Context, calledFun: Symbol) = {
      calledFun.isConstructor && {
        val methCtx = context.enclMethod
        (methCtx != NoContext) && {
          val contextFun = methCtx.tree.symbol
          contextFun.isPrimaryConstructor && contextFun.owner.isModuleClass &&
          companionSymbolOf(calledFun.owner, context).moduleClass == contextFun.owner
        }
      }
    }

    def doTypedApply(tree: Tree, fun0: Tree, args: List[Tree], mode: Int, pt: Type): Tree = {
      // TODO_NMT: check the assumption that args nonEmpty
      def duplErrTree = setError(treeCopy.Apply(tree, fun0, args))
      def duplErrorTree(err: AbsTypeError) = { issue(err); duplErrTree }

      var fun = fun0
      if (fun.hasSymbol && fun.symbol.isOverloaded) {
        // remove alternatives with wrong number of parameters without looking at types.
        // less expensive than including them in inferMethodAlternatvie (see below).
        def shapeType(arg: Tree): Type = arg match {
          case Function(vparams, body) =>
            functionType(vparams map (vparam => AnyClass.tpe), shapeType(body))
          case AssignOrNamedArg(Ident(name), rhs) =>
            NamedType(name, shapeType(rhs))
          case _ =>
            NothingClass.tpe
        }
        val argtypes = args map shapeType
        val pre = fun.symbol.tpe.prefix

        var sym = fun.symbol filter { alt =>
          // must use pt as expected type, not WildcardType (a tempting quick fix to #2665)
          // now fixed by using isWeaklyCompatible in exprTypeArgs
          // TODO: understand why exactly -- some types were not inferred anymore (`ant clean quick.bin` failed)
          // (I had expected inferMethodAlternative to pick up the slack introduced by using WildcardType here)
          //
          // @PP responds: I changed it to pass WildcardType instead of pt and only one line in
          // trunk (excluding scalacheck, which had another) failed to compile. It was this line in
          // Types: "refs = Array(Map(), Map())".  I determined that inference fails if there are at
          // least two invariant type parameters. See the test case I checked in to help backstop:
          // pos/isApplicableSafe.scala.
          isApplicableSafe(context.undetparams, followApply(pre.memberType(alt)), argtypes, pt)
        }
        if (sym.isOverloaded) {
          val sym1 = sym filter (alt => {
            // eliminate functions that would result from tupling transforms
            // keeps alternatives with repeated params
            hasExactlyNumParams(followApply(alt.tpe), argtypes.length) ||
            // also keep alts which define at least one default
            alt.tpe.paramss.exists(_.exists(_.hasDefault))
          })
          if (sym1 != NoSymbol) sym = sym1
        }
        if (sym != NoSymbol)
          fun = adapt(fun setSymbol sym setType pre.memberType(sym), forFunMode(mode), WildcardType)
      }

      fun.tpe match {
        case OverloadedType(pre, alts) =>
          val undetparams = context.extractUndetparams()

          val argtpes = new ListBuffer[Type]
          val amode = forArgMode(fun, mode)
          val args1 = args map {
            case arg @ AssignOrNamedArg(Ident(name), rhs) =>
              // named args: only type the righthand sides ("unknown identifier" errors otherwise)
              val rhs1 = typedArg(rhs, amode, BYVALmode, WildcardType)
              argtpes += NamedType(name, rhs1.tpe.deconst)
              // the assign is untyped; that's ok because we call doTypedApply
              atPos(arg.pos) { new AssignOrNamedArg(arg.lhs , rhs1) }
            case arg =>
              val arg1 = typedArg(arg, amode, BYVALmode, WildcardType)
              argtpes += arg1.tpe.deconst
              arg1
          }
          context.undetparams = undetparams
          if (context.hasErrors)
            setError(tree)
          else {
            inferMethodAlternative(fun, undetparams, argtpes.toList, pt, varArgsOnly = treeInfo.isWildcardStarArgList(args))
            doTypedApply(tree, adapt(fun, forFunMode(mode), WildcardType), args1, mode, pt)
          }

        case mt @ MethodType(params, _) =>
          val paramTypes = mt.paramTypes
          // repeat vararg as often as needed, remove by-name
          val formals = formalTypes(paramTypes, args.length)

          /** Try packing all arguments into a Tuple and apply `fun`
           *  to that. This is the last thing which is tried (after
           *  default arguments)
           */
          def tryTupleApply: Option[Tree] = {
            // if 1 formal, 1 arg (a tuple), otherwise unmodified args
            val tupleArgs = actualArgs(tree.pos.makeTransparent, args, formals.length)

            if (!sameLength(tupleArgs, args) && !isUnitForVarArgs(args, params)) {
              // expected one argument, but got 0 or >1 ==>  try applying to tuple
              // the inner "doTypedApply" does "extractUndetparams" => restore when it fails
              val savedUndetparams = context.undetparams
              silent(_.doTypedApply(tree, fun, tupleArgs, mode, pt)) match {
                case SilentResultValue(t) =>
                  // Depending on user options, may warn or error here if
                  // a Unit or tuple was inserted.
                  Some(t) filter (tupledTree =>
                       !inExprModeButNot(mode, FUNmode)
                    || tupledTree.symbol == null
                    || checkValidAdaptation(tupledTree, args)
                  )
                case _ =>
                  context.undetparams = savedUndetparams
                  None
              }
            } else None
          }

          /** Treats an application which uses named or default arguments.
           *  Also works if names + a vararg used: when names are used, the vararg
           *  parameter has to be specified exactly once. Note that combining varargs
           *  and defaults is ruled out by typedDefDef.
           */
          def tryNamesDefaults: Tree = {
            val lencmp = compareLengths(args, formals)

            def checkNotMacro() = {
              if (fun.symbol != null && fun.symbol.filter(sym => sym != null && sym.isTermMacro) != NoSymbol)
                duplErrorTree(NamedAndDefaultArgumentsNotSupportedForMacros(tree, fun))
            }

            if (mt.isErroneous) duplErrTree
            else if (inPatternMode(mode)) {
              // #2064
              duplErrorTree(WrongNumberOfArgsError(tree, fun))
            } else if (lencmp > 0) {
              tryTupleApply getOrElse duplErrorTree(TooManyArgsNamesDefaultsError(tree, fun))
            } else if (lencmp == 0) {
              // we don't need defaults. names were used, so this application is transformed
              // into a block (@see transformNamedApplication in NamesDefaults)
              val (namelessArgs, argPos) = removeNames(Typer.this)(args, params)
              if (namelessArgs exists (_.isErroneous)) {
                duplErrTree
              } else if (!isIdentity(argPos) && !sameLength(formals, params))
                // !isIdentity indicates that named arguments are used to re-order arguments
                duplErrorTree(MultipleVarargError(tree))
              else if (isIdentity(argPos) && !isNamedApplyBlock(fun)) {
                // if there's no re-ordering, and fun is not transformed, no need to transform
                // more than an optimization, e.g. important in "synchronized { x = update-x }"
                checkNotMacro()
                doTypedApply(tree, fun, namelessArgs, mode, pt)
              } else {
                checkNotMacro()
                transformNamedApplication(Typer.this, mode, pt)(
                                          treeCopy.Apply(tree, fun, namelessArgs), argPos)
              }
            } else {
              // defaults are needed. they are added to the argument list in named style as
              // calls to the default getters. Example:
              //  foo[Int](a)()  ==>  foo[Int](a)(b = foo$qual.foo$default$2[Int](a))
              checkNotMacro()
              val fun1 = transformNamedApplication(Typer.this, mode, pt)(fun, x => x)
              if (fun1.isErroneous) duplErrTree
              else {
                assert(isNamedApplyBlock(fun1), fun1)
                val NamedApplyInfo(qual, targs, previousArgss, _) = context.namedApplyBlockInfo.get._2
                val blockIsEmpty = fun1 match {
                  case Block(Nil, _) =>
                    // if the block does not have any ValDef we can remove it. Note that the call to
                    // "transformNamedApplication" is always needed in order to obtain targs/previousArgss
                    context.namedApplyBlockInfo = None
                    true
                  case _ => false
                }
                val (allArgs, missing) = addDefaults(args, qual, targs, previousArgss, params, fun.pos.focus, context)
                val funSym = fun1 match { case Block(_, expr) => expr.symbol }
                val lencmp2 = compareLengths(allArgs, formals)

                if (!sameLength(allArgs, args) && callToCompanionConstr(context, funSym)) {
                  duplErrorTree(ModuleUsingCompanionClassDefaultArgsErrror(tree))
                } else if (lencmp2 > 0) {
                  removeNames(Typer.this)(allArgs, params) // #3818
                  duplErrTree
                } else if (lencmp2 == 0) {
                  // useful when a default doesn't match parameter type, e.g. def f[T](x:T="a"); f[Int]()
                  val note = "Error occurred in an application involving default arguments."
                  if (!(context.diagnostic contains note)) context.diagnostic = note :: context.diagnostic
                  doTypedApply(tree, if (blockIsEmpty) fun else fun1, allArgs, mode, pt)
                } else {
                  tryTupleApply getOrElse duplErrorTree(NotEnoughArgsError(tree, fun, missing))
                }
              }
            }
          }

          if (!sameLength(formals, args) ||   // wrong nb of arguments
              (args exists isNamed) ||        // uses a named argument
              isNamedApplyBlock(fun)) {       // fun was transformed to a named apply block =>
                                              // integrate this application into the block
            tryNamesDefaults
          } else {
            val tparams = context.extractUndetparams()
            if (tparams.isEmpty) { // all type params are defined
              // In order for checkDead not to be misled by the unfortunate special
              // case of AnyRef#synchronized (which is implemented with signature T => T
              // but behaves as if it were (=> T) => T) we need to know what is the actual
              // target of a call.  Since this information is no longer available from
              // typedArg, it is recorded here.
              checkDead.updateExpr(fun)
              val args1 = typedArgs(args, forArgMode(fun, mode), paramTypes, formals)
              // instantiate dependent method types, must preserve singleton types where possible (stableTypeFor) -- example use case:
              // val foo = "foo"; def precise(x: String)(y: x.type): x.type = {...}; val bar : foo.type = precise(foo)(foo)
              // precise(foo) : foo.type => foo.type
              val restpe = mt.resultType(args1 map (arg => gen.stableTypeFor(arg) getOrElse arg.tpe))
              def ifPatternSkipFormals(tp: Type) = tp match {
                case MethodType(_, rtp) if (inPatternMode(mode)) => rtp
                case _ => tp
              }

              // Replace the Delegate-Chainer methods += and -= with corresponding
              // + and - calls, which are translated in the code generator into
              // Combine and Remove
              if (forMSIL) {
                fun match {
                  case Select(qual, name) =>
                   if (isSubType(qual.tpe, DelegateClass.tpe)
                      && (name == encode("+=") || name == encode("-=")))
                     {
                       val n = if (name == encode("+=")) nme.PLUS else nme.MINUS
                       val f = Select(qual, n)
                       // the compiler thinks, the PLUS method takes only one argument,
                       // but he thinks it's an instance method -> still two ref's on the stack
                       //  -> translated by backend
                       val rhs = treeCopy.Apply(tree, f, args)
                       return typed(Assign(qual, rhs))
                     }
                  case _ => ()
                }
              }

              /** This is translating uses of List() into Nil.  This is less
               *  than ideal from a consistency standpoint, but it shouldn't be
               *  altered without due caution.
               *  ... this also causes bootstrapping cycles if List_apply is
               *  forced during kind-arity checking, so it is guarded by additional
               *  tests to ensure we're sufficiently far along.
               */
              if (args.isEmpty && !forInteractive && fun.symbol.isInitialized && ListModule.hasCompleteInfo && (fun.symbol == List_apply))
                atPos(tree.pos)(gen.mkNil setType restpe)
              else
                constfold(treeCopy.Apply(tree, fun, args1) setType ifPatternSkipFormals(restpe))
            } else if (needsInstantiation(tparams, formals, args)) {
              //println("needs inst "+fun+" "+tparams+"/"+(tparams map (_.info)))
              inferExprInstance(fun, tparams)
              doTypedApply(tree, fun, args, mode, pt)
            } else {
              assert(!inPatternMode(mode), modeString(mode)) // this case cannot arise for patterns
              val lenientTargs = protoTypeArgs(tparams, formals, mt.resultApprox, pt)
              val strictTargs = map2(lenientTargs, tparams)((targ, tparam) =>
                if (targ == WildcardType) tparam.tpe else targ) //@M TODO: should probably be .tpeHK
              var remainingParams = paramTypes
              def typedArgToPoly(arg: Tree, formal: Type): Tree = { //TR TODO: cleanup
                val lenientPt = formal.instantiateTypeParams(tparams, lenientTargs)
                val newmode =
                  if (isByNameParamType(remainingParams.head)) POLYmode
                  else POLYmode | BYVALmode
                if (remainingParams.tail.nonEmpty) remainingParams = remainingParams.tail
                val arg1 = typedArg(arg, forArgMode(fun, mode), newmode, lenientPt)
                val argtparams = context.extractUndetparams()
                if (!argtparams.isEmpty) {
                  val strictPt = formal.instantiateTypeParams(tparams, strictTargs)
                  inferArgumentInstance(arg1, argtparams, strictPt, lenientPt)
                  arg1
                } else arg1
              }
              val args1 = map2(args, formals)(typedArgToPoly)
              if (args1 exists {_.isErrorTyped}) duplErrTree
              else {
                debuglog("infer method inst "+fun+", tparams = "+tparams+", args = "+args1.map(_.tpe)+", pt = "+pt+", lobounds = "+tparams.map(_.tpe.bounds.lo)+", parambounds = "+tparams.map(_.info)) //debug
                // define the undetparams which have been fixed by this param list, replace the corresponding symbols in "fun"
                // returns those undetparams which have not been instantiated.
                val undetparams = inferMethodInstance(fun, tparams, args1, pt)
                val result = doTypedApply(tree, fun, args1, mode, pt)
                context.undetparams = undetparams
                result
              }
            }
          }

        case SingleType(_, _) =>
          doTypedApply(tree, fun setType fun.tpe.widen, args, mode, pt)

        case ErrorType =>
          if (!tree.isErrorTyped) setError(tree) else tree
          // @H change to setError(treeCopy.Apply(tree, fun, args))
        /* --- begin unapply  --- */

        case otpe if inPatternMode(mode) && unapplyMember(otpe).exists =>
          if (args.length > MaxTupleArity)
            return duplErrorTree(TooManyArgsPatternError(fun))

          //
          def freshArgType(tp: Type): (List[Symbol], Type) = tp match {
            case MethodType(param :: _, _) =>
              (Nil, param.tpe)
            case PolyType(tparams, restpe) =>
              createFromClonedSymbols(tparams, freshArgType(restpe)._2)((ps, t) => ((ps, t)))
            // No longer used, see test case neg/t960.scala (#960 has nothing to do with it)
            case OverloadedType(_, _) =>
              OverloadedUnapplyError(fun)
              (Nil, ErrorType)
            case _ =>
              UnapplyWithSingleArgError(fun)
              (Nil, ErrorType)
          }

          val unapp     = unapplyMember(otpe)
          val unappType = otpe.memberType(unapp)
          val argDummy  = context.owner.newValue(nme.SELECTOR_DUMMY, fun.pos, SYNTHETIC) setInfo pt
          val arg       = Ident(argDummy) setType pt

          if (!isApplicableSafe(Nil, unappType, List(pt), WildcardType)) {
            //Console.println("UNAPP: need to typetest, arg.tpe = "+arg.tpe+", unappType = "+unappType)
            val (freeVars, unappFormal) = freshArgType(unappType.skolemizeExistential(context.owner, tree))
            val unapplyContext = context.makeNewScope(context.tree, context.owner)
            freeVars foreach unapplyContext.scope.enter

            val typer1 = newTyper(unapplyContext)
            val pattp  = typer1.infer.inferTypedPattern(tree, unappFormal, arg.tpe)

            // turn any unresolved type variables in freevars into existential skolems
            val skolems = freeVars map (fv => unapplyContext.owner.newExistentialSkolem(fv, fv))
            arg.tpe = pattp.substSym(freeVars, skolems)
            argDummy setInfo arg.tpe
          }

          // setType null is necessary so that ref will be stabilized; see bug 881
          val fun1 = typedPos(fun.pos)(Apply(Select(fun setType null, unapp), List(arg)))

          if (fun1.tpe.isErroneous) {
            duplErrTree
          } else {
            val formals0 = unapplyTypeList(fun1.symbol, fun1.tpe)
            val formals1 = formalTypes(formals0, args.length)
            if (sameLength(formals1, args)) {
              val args1 = typedArgs(args, mode, formals0, formals1)
              // This used to be the following (failing) assert:
              //   assert(isFullyDefined(pt), tree+" ==> "+UnApply(fun1, args1)+", pt = "+pt)
              // I modified as follows.  See SI-1048.
              val pt1 = if (isFullyDefined(pt)) pt else makeFullyDefined(pt)

              val itype = glb(List(pt1, arg.tpe))
              arg.tpe = pt1    // restore type (arg is a dummy tree, just needs to pass typechecking)
              UnApply(fun1, args1) setPos tree.pos setType itype
            } else
              duplErrorTree(WrongNumberArgsPatternError(tree, fun))
          }

/* --- end unapply  --- */
        case _ =>
          duplErrorTree(ApplyWithoutArgsError(tree, fun))
      }
    }

    /**
     * Convert an annotation constructor call into an AnnotationInfo.
     *
     * @param annClass the expected annotation class
     */
    def typedAnnotation(ann: Tree, mode: Int = EXPRmode, selfsym: Symbol = NoSymbol, annClass: Symbol = AnnotationClass, requireJava: Boolean = false): AnnotationInfo = {
      lazy val annotationError = AnnotationInfo(ErrorType, Nil, Nil)
      var hasError: Boolean = false
      val pending = ListBuffer[AbsTypeError]()

      def reportAnnotationError(err: AbsTypeError) = {
        pending += err
        hasError = true
        annotationError
      }

      /** Calling constfold right here is necessary because some trees (negated
       *  floats and literals in particular) are not yet folded.
       */
      def tryConst(tr: Tree, pt: Type): Option[LiteralAnnotArg] = {
        val const: Constant = typed(constfold(tr), EXPRmode, pt) match {
          case l @ Literal(c) if !l.isErroneous => c
          case tree => tree.tpe match {
            case ConstantType(c)  => c
            case tpe              => null
          }
        }

        if (const == null) {
          reportAnnotationError(AnnotationNotAConstantError(tr)); None
        } else if (const.value == null) {
          reportAnnotationError(AnnotationArgNullError(tr)); None
        } else
          Some(LiteralAnnotArg(const))
      }

      /** Converts an untyped tree to a ClassfileAnnotArg. If the conversion fails,
       *  an error message is reported and None is returned.
       */
      def tree2ConstArg(tree: Tree, pt: Type): Option[ClassfileAnnotArg] = tree match {
        case Apply(Select(New(tpt), nme.CONSTRUCTOR), args) if (pt.typeSymbol == ArrayClass) =>
          reportAnnotationError(ArrayConstantsError(tree)); None

        case ann @ Apply(Select(New(tpt), nme.CONSTRUCTOR), args) =>
          val annInfo = typedAnnotation(ann, mode, NoSymbol, pt.typeSymbol, true)
          if (annInfo.atp.isErroneous) { hasError = true; None }
          else Some(NestedAnnotArg(annInfo))

        // use of Array.apply[T: ClassManifest](xs: T*): Array[T]
        // and    Array.apply(x: Int, xs: Int*): Array[Int]       (and similar)
        case Apply(fun, args) =>
          val typedFun = typed(fun, forFunMode(mode), WildcardType)
          if (typedFun.symbol.owner == ArrayModule.moduleClass && typedFun.symbol.name == nme.apply)
            pt match {
              case TypeRef(_, ArrayClass, targ :: _) =>
                trees2ConstArg(args, targ)
              case _ =>
                // For classfile annotations, pt can only be T:
                //   BT = Int, .., String, Class[_], JavaAnnotClass
                //   T = BT | Array[BT]
                // So an array literal as argument can only be valid if pt is Array[_]
                reportAnnotationError(ArrayConstantsTypeMismatchError(tree, pt))
                None
            }
          else tryConst(tree, pt)

        case Typed(t, _) =>
          tree2ConstArg(t, pt)

        case tree =>
          tryConst(tree, pt)
      }
      def trees2ConstArg(trees: List[Tree], pt: Type): Option[ArrayAnnotArg] = {
        val args = trees.map(tree2ConstArg(_, pt))
        if (args.exists(_.isEmpty)) None
        else Some(ArrayAnnotArg(args.flatten.toArray))
      }

      // begin typedAnnotation
      val (fun, argss) = {
        def extract(fun: Tree, outerArgss: List[List[Tree]]):
          (Tree, List[List[Tree]]) = fun match {
            case Apply(f, args) =>
              extract(f, args :: outerArgss)
            case Select(New(tpt), nme.CONSTRUCTOR) =>
              (fun, outerArgss)
            case _ =>
              reportAnnotationError(UnexpectedTreeAnnotation(fun))
              (setError(fun), outerArgss)
          }
        extract(ann, List())
      }

      val res = if (fun.isErroneous) annotationError
      else {
        val typedFun @ Select(New(tpt), _) = typed(fun, forFunMode(mode), WildcardType)
        val annType = tpt.tpe

        if (typedFun.isErroneous) annotationError
        else if (annType.typeSymbol isNonBottomSubClass ClassfileAnnotationClass) {
          // annotation to be saved as java classfile annotation
          val isJava = typedFun.symbol.owner.isJavaDefined
          if (!annType.typeSymbol.isNonBottomSubClass(annClass)) {
            reportAnnotationError(AnnotationTypeMismatchError(tpt, annClass.tpe, annType))
          } else if (argss.length > 1) {
            reportAnnotationError(MultipleArgumentListForAnnotationError(ann))
          } else {
            val args =
              if (argss.head.length == 1 && !isNamed(argss.head.head))
                List(new AssignOrNamedArg(Ident(nme.value), argss.head.head))
              else argss.head
            val annScope = annType.decls
                .filter(sym => sym.isMethod && !sym.isConstructor && sym.isJavaDefined)
            val names = new collection.mutable.HashSet[Symbol]
            names ++= (if (isJava) annScope.iterator
                       else typedFun.tpe.params.iterator)
            val nvPairs = args map {
              case arg @ AssignOrNamedArg(Ident(name), rhs) =>
                val sym = if (isJava) annScope.lookup(name)
                          else typedFun.tpe.params.find(p => p.name == name).getOrElse(NoSymbol)
                if (sym == NoSymbol) {
                  reportAnnotationError(UnknownAnnotationNameError(arg, name))
                  (nme.ERROR, None)
                } else if (!names.contains(sym)) {
                  reportAnnotationError(DuplicateValueAnnotationError(arg, name))
                  (nme.ERROR, None)
                } else {
                  names -= sym
                  if (isJava) sym.cookJavaRawInfo() // #3429
                  val annArg = tree2ConstArg(rhs, sym.tpe.resultType)
                  (sym.name, annArg)
                }
              case arg =>
                reportAnnotationError(ClassfileAnnotationsAsNamedArgsError(arg))
                (nme.ERROR, None)
            }
            for (sym <- names) {
              // make sure the flags are up to date before erroring (jvm/t3415 fails otherwise)
              sym.initialize
              if (!sym.hasAnnotation(AnnotationDefaultAttr) && !sym.hasDefault)
                reportAnnotationError(AnnotationMissingArgError(ann, annType, sym))
            }

            if (hasError) annotationError
            else AnnotationInfo(annType, List(), nvPairs map {p => (p._1, p._2.get)}).setOriginal(Apply(typedFun, args)).setPos(ann.pos)
          }
        } else if (requireJava) {
          reportAnnotationError(NestedAnnotationError(ann, annType))
        } else {
          val typedAnn = if (selfsym == NoSymbol) {
            typed(ann, mode, annClass.tpe)
          } else {
            // Since a selfsym is supplied, the annotation should have
            // an extra "self" identifier in scope for type checking.
            // This is implemented by wrapping the rhs
            // in a function like "self => rhs" during type checking,
            // and then stripping the "self =>" and substituting
            // in the supplied selfsym.
            val funcparm = ValDef(NoMods, nme.self, TypeTree(selfsym.info), EmptyTree)
            val func = Function(List(funcparm), ann.duplicate)
                                         // The .duplicate of annot.constr
                                         // deals with problems that
                                         // accur if this annotation is
                                         // later typed again, which
                                         // the compiler sometimes does.
                                         // The problem is that "self"
                                         // ident's within annot.constr
                                         // will retain the old symbol
                                         // from the previous typing.
            val fun1clazz = FunctionClass(1)
            val funcType = typeRef(fun1clazz.tpe.prefix,
                                   fun1clazz,
                                   List(selfsym.info, annClass.tpe))

            (typed(func, mode, funcType): @unchecked) match {
              case t @ Function(List(arg), rhs) =>
                val subs =
                  new TreeSymSubstituter(List(arg.symbol),List(selfsym))
                subs(rhs)
            }
          }

          def annInfo(t: Tree): AnnotationInfo = t match {
            case Apply(Select(New(tpt), nme.CONSTRUCTOR), args) =>
              AnnotationInfo(annType, args, List()).setOriginal(typedAnn).setPos(t.pos)

            case Block(stats, expr) =>
              context.warning(t.pos, "Usage of named or default arguments transformed this annotation\n"+
                                "constructor call into a block. The corresponding AnnotationInfo\n"+
                                "will contain references to local values and default getters instead\n"+
                                "of the actual argument trees")
              annInfo(expr)

            case Apply(fun, args) =>
              context.warning(t.pos, "Implementation limitation: multiple argument lists on annotations are\n"+
                                     "currently not supported; ignoring arguments "+ args)
              annInfo(fun)

            case _ =>
              reportAnnotationError(UnexpectedTreeAnnotationError(t, typedAnn))
          }

          if (annType.typeSymbol == DeprecatedAttr && argss.flatten.size < 2)
            unit.deprecationWarning(ann.pos, "@deprecated now takes two arguments; see the scaladoc.")

          if ((typedAnn.tpe == null) || typedAnn.tpe.isErroneous) annotationError
          else annInfo(typedAnn)
        }
      }

      if (hasError) {
        pending.foreach(ErrorUtils.issueTypeError)
        annotationError
      } else res
    }

    def isRawParameter(sym: Symbol) = // is it a type parameter leaked by a raw type?
      sym.isTypeParameter && sym.owner.isJavaDefined

    /** If we map a set of hidden symbols to their existential bounds, we
     *  have a problem: the bounds may themselves contain references to the
     *  hidden symbols.  So this recursively calls existentialBound until
     *  the typeSymbol is not amongst the symbols being hidden.
     */
    def existentialBoundsExcludingHidden(hidden: List[Symbol]): Map[Symbol, Type] = {
      def safeBound(t: Type): Type =
        if (hidden contains t.typeSymbol) safeBound(t.typeSymbol.existentialBound.bounds.hi) else t

      def hiBound(s: Symbol): Type = safeBound(s.existentialBound.bounds.hi) match {
        case tp @ RefinedType(parents, decls) =>
          val parents1 = parents mapConserve safeBound
          if (parents eq parents1) tp
          else copyRefinedType(tp, parents1, decls)
        case tp => tp
      }

      (hidden map { s =>
        // Hanging onto lower bound in case anything interesting
        // happens with it.
        (s, s.existentialBound match {
          case TypeBounds(lo, hi) => TypeBounds(lo, hiBound(s))
          case _                  => hiBound(s)
        })
      }).toMap
    }

    /** Given a set `rawSyms` of term- and type-symbols, and a type
     *  `tp`, produce a set of fresh type parameters and a type so that
     *  it can be abstracted to an existential type. Every type symbol
     *  `T` in `rawSyms` is mapped to a clone. Every term symbol `x` of
     *  type `T` in `rawSyms` is given an associated type symbol of the
     *  following form:
     *
     *    type x.type <: T with Singleton
     *
     *  The name of the type parameter is `x.type`, to produce nice
     *  diagnostics. The Singleton parent ensures that the type
     *  parameter is still seen as a stable type. Type symbols in
     *  rawSyms are fully replaced by the new symbols. Term symbols are
     *  also replaced, except for term symbols of an Ident tree, where
     *  only the type of the Ident is changed.
     */
    protected def existentialTransform[T](rawSyms: List[Symbol], tp: Type)(creator: (List[Symbol], Type) => T): T = {
      val allBounds = existentialBoundsExcludingHidden(rawSyms)
      val typeParams: List[Symbol] = rawSyms map { sym =>
        val name = sym.name match {
          case x: TypeName  => x
          case x            => nme.singletonName(x)
        }
        val bound      = allBounds(sym)
        val sowner     = if (isRawParameter(sym)) context.owner else sym.owner
        val quantified = sowner.newExistential(name, sym.pos)

        quantified setInfo bound.cloneInfo(quantified)
      }
      // Higher-kinded existentials are not yet supported, but this is
      // tpeHK for when they are: "if a type constructor is expected/allowed,
      // tpeHK must be called instead of tpe."
      val typeParamTypes = typeParams map (_.tpeHK)
      def doSubst(info: Type) = info.subst(rawSyms, typeParamTypes)

      creator(typeParams map (_ modifyInfo doSubst), doSubst(tp))
    }

    /** Compute an existential type from raw hidden symbols `syms` and type `tp`
     */
    def packSymbols(hidden: List[Symbol], tp: Type): Type =
      if (hidden.isEmpty) tp
      else existentialTransform(hidden, tp)(existentialAbstraction)

    def isReferencedFrom(ctx: Context, sym: Symbol): Boolean =
      ctx.owner.isTerm &&
      (ctx.scope.exists { dcl => dcl.isInitialized && (dcl.info contains sym) }) ||
      {
        var ctx1 = ctx.outer
        while ((ctx1 != NoContext) && (ctx1.scope eq ctx.scope)) ctx1 = ctx1.outer
        (ctx1 != NoContext) && isReferencedFrom(ctx1, sym)
      }

    def isCapturedExistential(sym: Symbol) =
      (sym hasAllFlags (EXISTENTIAL | CAPTURED)) && {
      val start = startTimer(isReferencedNanos)
      try !isReferencedFrom(context, sym)
      finally stopTimer(isReferencedNanos, start)
    }

    def packCaptured(tpe: Type): Type = {
      val captured = mutable.Set[Symbol]()
      for (tp <- tpe)
        if (isCapturedExistential(tp.typeSymbol))
          captured += tp.typeSymbol
      existentialAbstraction(captured.toList, tpe)
    }

    /** convert local symbols and skolems to existentials */
    def packedType(tree: Tree, owner: Symbol): Type = {
      def defines(tree: Tree, sym: Symbol) =
        sym.isExistentialSkolem && sym.unpackLocation == tree ||
        tree.isDef && tree.symbol == sym
      def isVisibleParameter(sym: Symbol) =
        sym.isParameter && (sym.owner == owner) && (sym.isType || !owner.isAnonymousFunction)
      def containsDef(owner: Symbol, sym: Symbol): Boolean =
        (!sym.hasPackageFlag) && {
          var o = sym.owner
          while (o != owner && o != NoSymbol && !o.hasPackageFlag) o = o.owner
          o == owner && !isVisibleParameter(sym)
        }
      var localSyms = collection.immutable.Set[Symbol]()
      var boundSyms = collection.immutable.Set[Symbol]()
      def isLocal(sym: Symbol): Boolean =
        if (sym == NoSymbol || sym.isRefinementClass || sym.isLocalDummy) false
        else if (owner == NoSymbol) tree exists (defines(_, sym))
        else containsDef(owner, sym) || isRawParameter(sym) || isCapturedExistential(sym)
      def containsLocal(tp: Type): Boolean =
        tp exists (t => isLocal(t.typeSymbol) || isLocal(t.termSymbol))
      val normalizeLocals = new TypeMap {
        def apply(tp: Type): Type = tp match {
          case TypeRef(pre, sym, args) =>
            if (sym.isAliasType && containsLocal(tp)) apply(tp.normalize)
            else {
              if (pre.isVolatile)
                InferTypeWithVolatileTypeSelectionError(tree, pre)
              mapOver(tp)
            }
          case _ =>
            mapOver(tp)
        }
      }
      // add all local symbols of `tp` to `localSyms`
      // TODO: expand higher-kinded types into individual copies for each instance.
      def addLocals(tp: Type) {
        val remainingSyms = new ListBuffer[Symbol]
        def addIfLocal(sym: Symbol, tp: Type) {
          if (isLocal(sym) && !localSyms(sym) && !boundSyms(sym)) {
            if (sym.typeParams.isEmpty) {
              localSyms += sym
              remainingSyms += sym
            } else {
              AbstractExistentiallyOverParamerizedTpeError(tree, tp)
            }
          }
        }

        for (t <- tp) {
          t match {
            case ExistentialType(tparams, _) =>
              boundSyms ++= tparams
            case AnnotatedType(annots, _, _) =>
              for (annot <- annots; arg <- annot.args) {
                arg match {
                  case Ident(_) =>
                    // Check the symbol of an Ident, unless the
                    // Ident's type is already over an existential.
                    // (If the type is already over an existential,
                    // then remap the type, not the core symbol.)
                    if (!arg.tpe.typeSymbol.hasFlag(EXISTENTIAL))
                      addIfLocal(arg.symbol, arg.tpe)
                  case _ => ()
                }
              }
            case _ =>
          }
          addIfLocal(t.termSymbol, t)
          addIfLocal(t.typeSymbol, t)
        }
        for (sym <- remainingSyms) addLocals(sym.existentialBound)
      }

      val normalizedTpe = normalizeLocals(tree.tpe)
      addLocals(normalizedTpe)
      packSymbols(localSyms.toList, normalizedTpe)
    }

    def typedClassOf(tree: Tree, tpt: Tree, noGen: Boolean = false) =
      if (!checkClassType(tpt) && noGen) tpt
      else atPos(tree.pos)(gen.mkClassOf(tpt.tpe))

    protected def typedExistentialTypeTree(tree: ExistentialTypeTree, mode: Int): Tree = {
      for (wc <- tree.whereClauses)
        if (wc.symbol == NoSymbol) { namer.enterSym(wc); wc.symbol setFlag EXISTENTIAL }
        else context.scope enter wc.symbol
      val whereClauses1 = typedStats(tree.whereClauses, context.owner)
      for (vd @ ValDef(_, _, _, _) <- tree.whereClauses)
        if (vd.symbol.tpe.isVolatile)
          AbstractionFromVolatileTypeError(vd)
      val tpt1 = typedType(tree.tpt, mode)
      existentialTransform(tree.whereClauses map (_.symbol), tpt1.tpe)((tparams, tp) =>
        TypeTree(newExistentialType(tparams, tp)) setOriginal tree
      )
    }

    // lifted out of typed1 because it's needed in typedImplicit0
    protected def typedTypeApply(tree: Tree, mode: Int, fun: Tree, args: List[Tree]): Tree = fun.tpe match {
      case OverloadedType(pre, alts) =>
        inferPolyAlternatives(fun, args map (_.tpe))
        val tparams = fun.symbol.typeParams //@M TODO: fun.symbol.info.typeParams ? (as in typedAppliedTypeTree)
        val args1 = if (sameLength(args, tparams)) {
          //@M: in case TypeApply we can't check the kind-arities of the type arguments,
          // as we don't know which alternative to choose... here we do
          map2Conserve(args, tparams) {
            //@M! the polytype denotes the expected kind
            (arg, tparam) => typedHigherKindedType(arg, mode, GenPolyType(tparam.typeParams, AnyClass.tpe))
          }
        } else // @M: there's probably something wrong when args.length != tparams.length... (triggered by bug #320)
         // Martin, I'm using fake trees, because, if you use args or arg.map(typedType),
         // inferPolyAlternatives loops...  -- I have no idea why :-(
         // ...actually this was looping anyway, see bug #278.
          return TypedApplyWrongNumberOfTpeParametersError(fun, fun)

        typedTypeApply(tree, mode, fun, args1)
      case SingleType(_, _) =>
        typedTypeApply(tree, mode, fun setType fun.tpe.widen, args)
      case PolyType(tparams, restpe) if tparams.nonEmpty =>
        if (sameLength(tparams, args)) {
          val targs = args map (_.tpe)
          checkBounds(tree, NoPrefix, NoSymbol, tparams, targs, "")
          if (fun.symbol == Predef_classOf)
            typedClassOf(tree, args.head, true)
          else {
            if (!isPastTyper && fun.symbol == Any_isInstanceOf && !targs.isEmpty)
              checkCheckable(tree, targs.head, "")
            val resultpe = restpe.instantiateTypeParams(tparams, targs)
            //@M substitution in instantiateParams needs to be careful!
            //@M example: class Foo[a] { def foo[m[x]]: m[a] = error("") } (new Foo[Int]).foo[List] : List[Int]
            //@M    --> first, m[a] gets changed to m[Int], then m gets substituted for List,
            //          this must preserve m's type argument, so that we end up with List[Int], and not List[a]
            //@M related bug: #1438
            //println("instantiating type params "+restpe+" "+tparams+" "+targs+" = "+resultpe)
            treeCopy.TypeApply(tree, fun, args) setType resultpe
          }
        } else {
          TypedApplyWrongNumberOfTpeParametersError(tree, fun)
        }
      case ErrorType =>
        setError(treeCopy.TypeApply(tree, fun, args))
      case _ =>
        TypedApplyDoesNotTakeTpeParametersError(tree, fun)
    }

    @inline final def deindentTyping() = context.typingIndentLevel -= 2
    @inline final def indentTyping() = context.typingIndentLevel += 2
    @inline final def printTyping(s: => String) = {
      if (printTypings)
        println(context.typingIndent + s.replaceAll("\n", "\n" + context.typingIndent))
    }
    @inline final def printInference(s: => String) = {
      if (printInfers)
        println(s)
    }

    def typed1(tree: Tree, mode: Int, pt: Type): Tree = {
      def isPatternMode = inPatternMode(mode)

      //Console.println("typed1("+tree.getClass()+","+Integer.toHexString(mode)+","+pt+")")
      def ptOrLub(tps: List[Type]) = if (isFullyDefined(pt)) (pt, false) else weakLub(tps map (_.deconst))

      //@M! get the type of the qualifier in a Select tree, otherwise: NoType
      def prefixType(fun: Tree): Type = fun match {
        case Select(qualifier, _) => qualifier.tpe
//        case Ident(name) => ??
        case _ => NoType
      }

      def typedAnnotated(ann: Tree, arg1: Tree): Tree = {
        /** mode for typing the annotation itself */
        val annotMode = mode & ~TYPEmode | EXPRmode

        def resultingTypeTree(tpe: Type) = {
          // we need symbol-ful originals for reification
          // hence we go the extra mile to hand-craft tis guy
          val original =
            if (arg1.isType)
              (tree, arg1) match {
                case (Annotated(annot, arg), tt @ TypeTree()) => Annotated(annot, tt.original)
                // this clause is needed to correctly compile stuff like "new C @D" or "@(inline @getter)"
                case (Annotated(annot, arg), _) => Annotated(annot, arg1)
                case _ => throw new Error("unexpected trees in typedAnnotated: tree = %s, arg1 = %s".format(showRaw(tree), showRaw(arg1)))
              }
            else
              tree
          original setType ann.tpe
          original setPos tree.pos.focus
          TypeTree(tpe) setOriginal original setPos tree.pos.focus
        }

        if (arg1.isType) {
          // make sure the annotation is only typechecked once
          if (ann.tpe == null) {
            // an annotated type
            val selfsym =
              if (!settings.selfInAnnots.value)
                NoSymbol
              else
                arg1.tpe.selfsym orElse {
                  /* Implementation limitation: Currently this
                   * can cause cyclical reference errors even
                   * when the self symbol is not referenced at all.
                   * Surely at least some of these cases can be
                   * fixed by proper use of LazyType's.  Lex tinkered
                   * on this but did not succeed, so is leaving
                   * it alone for now. Example code with the problem:
                   *  class peer extends Annotation
                   *  class NPE[T <: NPE[T] @peer]
                   *
                   * (Note: -Yself-in-annots must be on to see the problem)
                   * */
                  ( context.owner
                      newLocalDummy (ann.pos)
                      newValue (nme.self, ann.pos)
                      setInfo (arg1.tpe.withoutAnnotations)
                  )
                }

            val ainfo = typedAnnotation(ann, annotMode, selfsym)
            val atype0 = arg1.tpe.withAnnotation(ainfo)
            val atype =
              if ((selfsym != NoSymbol) && (ainfo.refsSymbol(selfsym)))
                atype0.withSelfsym(selfsym)
              else
                atype0 // do not record selfsym if
                       // this annotation did not need it

            if (ainfo.isErroneous)
              // Erroneous annotations were already reported in typedAnnotation
              arg1  // simply drop erroneous annotations
            else {
              ann.tpe = atype
              resultingTypeTree(atype)
            }
          } else {
            // the annotation was typechecked before
            resultingTypeTree(ann.tpe)
          }
        }
        else {
          if (ann.tpe == null) {
            val annotInfo = typedAnnotation(ann, annotMode)
            ann.tpe = arg1.tpe.withAnnotation(annotInfo)
          }
          val atype = ann.tpe
          Typed(arg1, resultingTypeTree(atype)) setPos tree.pos.focus setType atype
        }
      }

      def typedBind(name: Name, body: Tree) = {
        var vble = tree.symbol
        def typedBindType(name: TypeName) = {
          assert(body == EmptyTree, context.unit + " typedBind: " + name.debugString + " " + body + " " + body.getClass)
          if (vble == NoSymbol)
            vble =
              if (isFullyDefined(pt))
                context.owner.newAliasType(name, tree.pos) setInfo pt
              else
                context.owner.newAbstractType(name, tree.pos) setInfo TypeBounds.empty
          val rawInfo = vble.rawInfo
          vble = if (vble.name == tpnme.WILDCARD) context.scope.enter(vble)
                 else namer.enterInScope(vble)
          tree setSymbol vble setType vble.tpe
        }
        def typedBindTerm(name: TermName) = {
          if (vble == NoSymbol)
            vble = context.owner.newValue(name, tree.pos)
          if (vble.name.toTermName != nme.WILDCARD) {
            if ((mode & ALTmode) != 0)
              VariableInPatternAlternativeError(tree)
            vble = namer.enterInScope(vble)
          }
          val body1 = typed(body, mode, pt)
          vble.setInfo(
            if (treeInfo.isSequenceValued(body)) seqType(body1.tpe)
            else body1.tpe)
          treeCopy.Bind(tree, name, body1) setSymbol vble setType body1.tpe   // burak, was: pt
        }
        name match {
          case x: TypeName  => typedBindType(x)
          case x: TermName  => typedBindTerm(x)
        }
      }

      def typedArrayValue(elemtpt: Tree, elems: List[Tree]) = {
        val elemtpt1 = typedType(elemtpt, mode)
        val elems1 = elems mapConserve (elem => typed(elem, mode, elemtpt1.tpe))
        treeCopy.ArrayValue(tree, elemtpt1, elems1)
          .setType(
            (if (isFullyDefined(pt) && !phase.erasedTypes) pt
             else arrayType(elemtpt1.tpe)).notNull)
      }

      def typedAssign(lhs: Tree, rhs: Tree): Tree = {
        val lhs1    = typed(lhs, EXPRmode | LHSmode, WildcardType)
        val varsym  = lhs1.symbol

        // see #2494 for double error message example
        def fail() =
          if (lhs1.isErrorTyped) lhs1
          else AssignmentError(tree, varsym)

        if (varsym == null)
          return fail()

        if (treeInfo.mayBeVarGetter(varsym)) {
          treeInfo.methPart(lhs1) match {
            case Select(qual, name) =>
              val sel = Select(qual, nme.getterToSetter(name.toTermName)) setPos lhs.pos
              val app = Apply(sel, List(rhs)) setPos tree.pos
              return typed(app, mode, pt)

            case _ =>
          }
        }
        if (varsym.isVariable || varsym.isValue && phase.erasedTypes) {
          val rhs1 = typed(rhs, EXPRmode | BYVALmode, lhs1.tpe)
          treeCopy.Assign(tree, lhs1, checkDead(rhs1)) setType UnitClass.tpe
        }
        else fail()
      }

      def typedIf(cond: Tree, thenp: Tree, elsep: Tree) = {
        val cond1 = checkDead(typed(cond, EXPRmode | BYVALmode, BooleanClass.tpe))
        if (elsep.isEmpty) { // in the future, should be unnecessary
          val thenp1 = typed(thenp, UnitClass.tpe)
          treeCopy.If(tree, cond1, thenp1, elsep) setType thenp1.tpe
        } else {
          var thenp1 = typed(thenp, pt)
          var elsep1 = typed(elsep, pt)

          lazy val thenTp = packedType(thenp1, context.owner)
          lazy val elseTp = packedType(elsep1, context.owner)
          val (owntype, needAdapt) =
            // in principle we should pack the types of each branch before lubbing, but lub doesn't really work for existentials anyway
            // in the special (though common) case where the types are equal, it pays to pack before comparing
            // especially virtpatmat needs more aggressive unification of skolemized types
            // this breaks src/library/scala/collection/immutable/TrieIterator.scala
            if (opt.virtPatmat && !isPastTyper && thenTp =:= elseTp) (thenp1.tpe, false) // use unpacked type
            // TODO: skolemize (lub of packed types) when that no longer crashes on files/pos/t4070b.scala
            else ptOrLub(List(thenp1.tpe, elsep1.tpe))

          if (needAdapt) { //isNumericValueType(owntype)) {
            thenp1 = adapt(thenp1, mode, owntype)
            elsep1 = adapt(elsep1, mode, owntype)
          }
          treeCopy.If(tree, cond1, thenp1, elsep1) setType owntype
        }
      }

      def typedMatch(tree: Tree, selector: Tree, cases: List[CaseDef]): Tree = {
        if (opt.virtPatmat && !isPastTyper) {
          if (selector ne EmptyTree) {
            val (selector1, selectorTp, casesAdapted, ownType, doTranslation) = prepareTranslateMatch(selector, cases, mode, pt)
            typed(translateMatch(selector1, selectorTp, casesAdapted, ownType, doTranslation), mode, pt)
          } else typedMatchAnonFun(tree, cases, mode, pt)
        } else if (selector == EmptyTree) {
          val arity = if (isFunctionType(pt)) pt.normalize.typeArgs.length - 1 else 1
          val params = for (i <- List.range(0, arity)) yield
            atPos(tree.pos.focusStart) {
              ValDef(Modifiers(PARAM | SYNTHETIC),
                     unit.freshTermName("x" + i + "$"), TypeTree(), EmptyTree)
            }
          val ids = for (p <- params) yield Ident(p.name)
          val selector1 = atPos(tree.pos.focusStart) { if (arity == 1) ids.head else gen.mkTuple(ids) }
          val body = treeCopy.Match(tree, selector1, cases)
          typed1(atPos(tree.pos) { Function(params, body) }, mode, pt)
        } else {
          val selector1 = checkDead(typed(selector, EXPRmode | BYVALmode, WildcardType))
          var cases1 = typedCases(cases, packCaptured(selector1.tpe.widen), pt)
          val (owntype, needAdapt) = ptOrLub(cases1 map (_.tpe))
          if (needAdapt) {
            cases1 = cases1 map (adaptCase(_, mode, owntype))
          }
          treeCopy.Match(tree, selector1, cases1) setType owntype
        }
      }

      def typedReturn(expr: Tree) = {
        val enclMethod = context.enclMethod
        if (enclMethod == NoContext ||
            enclMethod.owner.isConstructor ||
            context.enclClass.enclMethod == enclMethod // i.e., we are in a constructor of a local class
            ) {
          ReturnOutsideOfDefError(tree)
        } else {
          val DefDef(_, name, _, _, restpt, _) = enclMethod.tree
          if (restpt.tpe eq null) {
            ReturnWithoutTypeError(tree, enclMethod.owner)
          } else {
            context.enclMethod.returnsSeen = true
            val expr1: Tree = typed(expr, EXPRmode | BYVALmode, restpt.tpe)
            // Warn about returning a value if no value can be returned.
            if (restpt.tpe.typeSymbol == UnitClass) {
              // The typing in expr1 says expr is Unit (it has already been coerced if
              // it is non-Unit) so we have to retype it.  Fortunately it won't come up much
              // unless the warning is legitimate.
              if (typed(expr).tpe.typeSymbol != UnitClass)
                unit.warning(tree.pos, "enclosing method " + name + " has result type Unit: return value discarded")
            }
            treeCopy.Return(tree, checkDead(expr1)) setSymbol enclMethod.owner setType NothingClass.tpe
          }
        }
      }

      def typedNew(tpt: Tree) = {
        val tpt1 = {
          val tpt0 = typedTypeConstructor(tpt)
          if (checkStablePrefixClassType(tpt0))
            if (tpt0.hasSymbol && !tpt0.symbol.typeParams.isEmpty) {
              context.undetparams = cloneSymbols(tpt0.symbol.typeParams)
              notifyUndetparamsAdded(context.undetparams)
              TypeTree().setOriginal(tpt0)
                        .setType(appliedType(tpt0.tpe, context.undetparams map (_.tpeHK))) // @PP: tpeHK! #3343, #4018, #4347.
            } else tpt0
          else tpt0
        }

        /** If current tree <tree> appears in <val x(: T)? = <tree>>
         *  return `tp with x.type' else return `tp`.
         */
        def narrowRhs(tp: Type) = { val sym = context.tree.symbol
          context.tree match {
            case ValDef(mods, _, _, Apply(Select(`tree`, _), _)) if !mods.isMutable && sym != null && sym != NoSymbol =>
              val sym1 = if (sym.owner.isClass && sym.getter(sym.owner) != NoSymbol) sym.getter(sym.owner)
                else sym.lazyAccessorOrSelf
              val pre = if (sym1.owner.isClass) sym1.owner.thisType else NoPrefix
              intersectionType(List(tp, singleType(pre, sym1)))
            case _ => tp
          }}

        val tp = tpt1.tpe
        val sym = tp.typeSymbol.initialize
        if (sym.isAbstractType || sym.hasAbstractFlag)
          IsAbstractError(tree, sym)
        else if (!(  tp == sym.thisSym.tpe // when there's no explicit self type -- with (#3612) or without self variable
                     // sym.thisSym.tpe == tp.typeOfThis (except for objects)
                  || narrowRhs(tp) <:< tp.typeOfThis
                  || phase.erasedTypes
                  )) {
          DoesNotConformToSelfTypeError(tree, sym, tp.typeOfThis)
        } else
          treeCopy.New(tree, tpt1).setType(tp)
      }

      def typedEta(expr1: Tree): Tree = expr1.tpe match {
        case TypeRef(_, ByNameParamClass, _) =>
          val expr2 = Function(List(), expr1) setPos expr1.pos
          new ChangeOwnerTraverser(context.owner, expr2.symbol).traverse(expr2)
          typed1(expr2, mode, pt)
        case NullaryMethodType(restpe) =>
          val expr2 = Function(List(), expr1) setPos expr1.pos
          new ChangeOwnerTraverser(context.owner, expr2.symbol).traverse(expr2)
          typed1(expr2, mode, pt)
        case PolyType(_, MethodType(formals, _)) =>
          if (isFunctionType(pt)) expr1
          else adapt(expr1, mode, functionType(formals map (t => WildcardType), WildcardType))
        case MethodType(formals, _) =>
          if (isFunctionType(pt)) expr1
          else expr1 match {
            case Select(qual, name) if (forMSIL &&
                                        pt != WildcardType &&
                                        pt != ErrorType &&
                                        isSubType(pt, DelegateClass.tpe)) =>
              val scalaCaller = newScalaCaller(pt)
              addScalaCallerInfo(scalaCaller, expr1.symbol)
              val n: Name = scalaCaller.name
              val del = Ident(DelegateClass) setType DelegateClass.tpe
              val f = Select(del, n)
              //val f1 = TypeApply(f, List(Ident(pt.symbol) setType pt))
              val args: List[Tree] = if(expr1.symbol.isStatic) List(Literal(Constant(null)))
                                     else List(qual) // where the scala-method is located
              val rhs = Apply(f, args)
              typed(rhs)
            case _ =>
              adapt(expr1, mode, functionType(formals map (t => WildcardType), WildcardType))
          }
        case ErrorType =>
          expr1
        case _ =>
          UnderscoreEtaError(expr1)
      }

      /**
       *  @param args ...
       *  @return     ...
       */
      def tryTypedArgs(args: List[Tree], mode: Int): Option[List[Tree]] = {
        val c = context.makeSilent(false)
        c.retyping = true
        try {
          val res = newTyper(c).typedArgs(args, mode)
          if (c.hasErrors) None else Some(res)
        } catch {
          case ex: CyclicReference =>
            throw ex
          case te: TypeError =>
            // @H some of typer erros can still leak,
            // for instance in continuations
            None
        } finally {
          c.flushBuffer()
        }
      }

      /** Try to apply function to arguments; if it does not work, try to convert Java raw to existentials, or try to
       *  insert an implicit conversion.
       */
      def tryTypedApply(fun: Tree, args: List[Tree]): Tree = {
        val start = startTimer(failedApplyNanos)

        def onError(typeError: AbsTypeError): Tree = {
            stopTimer(failedApplyNanos, start)

            // If the problem is with raw types, copnvert to existentials and try again.
            // See #4712 for a case where this situation arises,
            if ((fun.symbol ne null) && fun.symbol.isJavaDefined) {
              val newtpe = rawToExistential(fun.tpe)
              if (fun.tpe ne newtpe) {
                // println("late cooking: "+fun+":"+fun.tpe) // DEBUG
                return tryTypedApply(fun setType newtpe, args)
              }
            }

            def treesInResult(tree: Tree): List[Tree] = tree :: (tree match {
              case Block(_, r)                        => treesInResult(r)
              case Match(_, cases)                    => cases
              case CaseDef(_, _, r)                   => treesInResult(r)
              case Annotated(_, r)                    => treesInResult(r)
              case If(_, t, e)                        => treesInResult(t) ++ treesInResult(e)
              case Try(b, catches, _)                 => treesInResult(b) ++ catches
              case Typed(r, Function(Nil, EmptyTree)) => treesInResult(r)
              case _                                  => Nil
            })
            def errorInResult(tree: Tree) = treesInResult(tree) exists (_.pos == typeError.errPos)

            val retry = (typeError.errPos != null) && (fun :: tree :: args exists errorInResult)
            printTyping {
              val funStr = ptTree(fun) + " and " + (args map ptTree mkString ", ")
              if (retry) "second try: " + funStr
              else "no second try: " + funStr + " because error not in result: " + typeError.errPos+"!="+tree.pos
            }
            if (retry) {
              val Select(qual, name) = fun
              tryTypedArgs(args, forArgMode(fun, mode)) match {
                case Some(args1) =>
                  val qual1 =
                    if (!pt.isError) adaptToArguments(qual, name, args1, pt, true, true)
                    else qual
                  if (qual1 ne qual) {
                    val tree1 = Apply(Select(qual1, name) setPos fun.pos, args1) setPos tree.pos
                    return typed1(tree1, mode | SNDTRYmode, pt)
                  }
                case _ => ()
              }
            }
            issue(typeError)
            setError(treeCopy.Apply(tree, fun, args))
        }

        silent(_.doTypedApply(tree, fun, args, mode, pt)) match {
          case SilentResultValue(t) =>
            t
          case SilentTypeError(err) =>
            onError(err)
        }
      }

      def typedApply(fun: Tree, args: List[Tree]) = {
        val stableApplication = (fun.symbol ne null) && fun.symbol.isMethod && fun.symbol.isStable
        if (stableApplication && isPatternMode) {
          // treat stable function applications f() as expressions.
          typed1(tree, mode & ~PATTERNmode | EXPRmode, pt)
        } else {
          val funpt = if (isPatternMode) pt else WildcardType
          val appStart = startTimer(failedApplyNanos)
          val opeqStart = startTimer(failedOpEqNanos)

          def onError(reportError: => Tree): Tree = {
              fun match {
                case Select(qual, name)
                if !isPatternMode && nme.isOpAssignmentName(newTermName(name.decode)) =>
                  val qual1 = typedQualifier(qual)
                  if (treeInfo.isVariableOrGetter(qual1)) {
                    stopTimer(failedOpEqNanos, opeqStart)
                    convertToAssignment(fun, qual1, name, args)
                  } else {
                    stopTimer(failedApplyNanos, appStart)
                      reportError
                  }
                case _ =>
                  stopTimer(failedApplyNanos, appStart)
                  reportError
              }
          }
          silent(_.typed(fun, forFunMode(mode), funpt),
                 if ((mode & EXPRmode) != 0) false else context.ambiguousErrors,
                 if ((mode & EXPRmode) != 0) tree else context.tree) match {
            case SilentResultValue(fun1) =>
              val fun2 = if (stableApplication) stabilizeFun(fun1, mode, pt) else fun1
              incCounter(typedApplyCount)
              def isImplicitMethod(tpe: Type) = tpe match {
                case mt: MethodType => mt.isImplicit
                case _ => false
              }
              val useTry = (
                   !isPastTyper
                && fun2.isInstanceOf[Select]
                && !isImplicitMethod(fun2.tpe)
                && ((fun2.symbol eq null) || !fun2.symbol.isConstructor)
                && (mode & (EXPRmode | SNDTRYmode)) == EXPRmode
              )
              val res =
                if (useTry) tryTypedApply(fun2, args)
                else doTypedApply(tree, fun2, args, mode, pt)

            /*
              if (fun2.hasSymbol && fun2.symbol.isConstructor && (mode & EXPRmode) != 0) {
                res.tpe = res.tpe.notNull
              }
              */
              // TODO: In theory we should be able to call:
              //if (fun2.hasSymbol && fun2.symbol.name == nme.apply && fun2.symbol.owner == ArrayClass) {
              // But this causes cyclic reference for Array class in Cleanup. It is easy to overcome this
              // by calling ArrayClass.info here (or some other place before specialize).
              if (fun2.symbol == Array_apply && !res.isErrorTyped) {
                val checked = gen.mkCheckInit(res)
                // this check is needed to avoid infinite recursion in Duplicators
                // (calling typed1 more than once for the same tree)
                if (checked ne res) typed { atPos(tree.pos)(checked) }
                else res
              } else
                res
            case SilentTypeError(err) =>
              onError({issue(err); setError(tree)})
          }
        }
      }

      def convertToAssignment(fun: Tree, qual: Tree, name: Name, args: List[Tree]): Tree = {
        val prefix = name.subName(0, name.length - nme.EQL.length)
        def mkAssign(vble: Tree): Tree =
          Assign(
            vble,
            Apply(
              Select(vble.duplicate, prefix) setPos fun.pos.focus, args) setPos tree.pos.makeTransparent
          ) setPos tree.pos

        def mkUpdate(table: Tree, indices: List[Tree]) = {
          gen.evalOnceAll(table :: indices, context.owner, context.unit) { ts =>
            val tab = ts.head
            val is = ts.tail
            Apply(
               Select(tab(), nme.update) setPos table.pos,
               ((is map (i => i())) ::: List(
                 Apply(
                   Select(
                     Apply(
                       Select(tab(), nme.apply) setPos table.pos,
                       is map (i => i())) setPos qual.pos,
                     prefix) setPos fun.pos,
                   args) setPos tree.pos)
               )
             ) setPos tree.pos
           }
        }

        val tree1 = qual match {
          case Ident(_) =>
            mkAssign(qual)

          case Select(qualqual, vname) =>
            gen.evalOnce(qualqual, context.owner, context.unit) { qq =>
              val qq1 = qq()
              mkAssign(Select(qq1, vname) setPos qual.pos)
            }

          case Apply(fn, indices) =>
            treeInfo.methPart(fn) match {
              case Select(table, nme.apply) => mkUpdate(table, indices)
              case _                        => UnexpectedTreeAssignmentConversionError(qual)
            }
        }
        typed1(tree1, mode, pt)
      }

      def typedSuper(qual: Tree, mix: TypeName) = {
        val qual1 = typed(qual)

        val clazz = qual1 match {
          case This(_) => qual1.symbol
          case _ => qual1.tpe.typeSymbol
        }
        //println(clazz+"/"+qual1.tpe.typeSymbol+"/"+qual1)

        def findMixinSuper(site: Type): Type = {
          var ps = site.parents filter (_.typeSymbol.name == mix)
          if (ps.isEmpty)
            ps = site.parents filter (_.typeSymbol.toInterface.name == mix)
          if (ps.isEmpty) {
            debuglog("Fatal: couldn't find site " + site + " in " + site.parents.map(_.typeSymbol.name))
            if (phase.erasedTypes && context.enclClass.owner.isImplClass) {
              // println(qual1)
              // println(clazz)
              // println(site)
              // println(site.parents)
              // println(mix)
              // the reference to super class got lost during erasure
              restrictionError(tree.pos, unit, "traits may not select fields or methods from super[C] where C is a class")
              ErrorType
            } else {
              MixinMissingParentClassNameError(tree, mix, clazz)
              ErrorType
            }
          } else if (!ps.tail.isEmpty) {
            AmbiguousParentClassError(tree)
            ErrorType
          } else {
            ps.head
          }
        }

        val owntype = (
          if (!mix.isEmpty) findMixinSuper(clazz.tpe)
          else if ((mode & SUPERCONSTRmode) != 0) clazz.info.firstParent
          else intersectionType(clazz.info.parents)
        )
        treeCopy.Super(tree, qual1, mix) setType SuperType(clazz.thisType, owntype)
      }

      def typedThis(qual: Name) = {
        val qualifyingClassSym = if (tree.symbol != NoSymbol) Some(tree.symbol) else qualifyingClass(tree, qual)
        qualifyingClassSym match {
          case Some(clazz) =>
            tree setSymbol clazz setType clazz.thisType.underlying
            if (isStableContext(tree, mode, pt)) tree setType clazz.thisType
            tree
          case None => tree
        }
      }

      /** Attribute a selection where <code>tree</code> is <code>qual.name</code>.
       *  <code>qual</code> is already attributed.
       *
       *  @param qual ...
       *  @param name ...
       *  @return     ...
       */
      def typedSelect(qual: Tree, name: Name): Tree = {
        val sym =
          if (tree.symbol != NoSymbol) {
            if (phase.erasedTypes && qual.isInstanceOf[Super])
              qual.tpe = tree.symbol.owner.tpe
            if (false && settings.debug.value) { // todo: replace by settings.check.value?
              val alts = qual.tpe.member(tree.symbol.name).alternatives
              if (!(alts exists (alt =>
                alt == tree.symbol || alt.isTerm && (alt.tpe matches tree.symbol.tpe))))
                assert(false, "symbol "+tree.symbol+tree.symbol.locationString+" not in "+alts+" of "+qual.tpe+
                       "\n members = "+qual.tpe.members+
                       "\n type history = "+qual.tpe.termSymbol.infosString+
                       "\n phase = "+phase)
            }
            tree.symbol
          } else {
            member(qual, name)
          }
        if (sym == NoSymbol && name != nme.CONSTRUCTOR && (mode & EXPRmode) != 0) {
          val qual1 =
            if (member(qual, name) != NoSymbol) qual
            else adaptToMemberWithArgs(tree, qual, name, mode, true, true)

          if (qual1 ne qual)
            return typed(treeCopy.Select(tree, qual1, name), mode, pt)
        }
        if (!reallyExists(sym)) {
          if (context.owner.enclosingTopLevelClass.isJavaDefined && name.isTypeName) {
            val tree1 = atPos(tree.pos) { gen.convertToSelectFromType(qual, name)  }
            if (tree1 != EmptyTree) return typed1(tree1, mode, pt)
          }

          // try to expand according to Dynamic rules.

          if (settings.Xexperimental.value && (qual.tpe.widen.typeSymbol isNonBottomSubClass DynamicClass)) {
            var dynInvoke = Apply(Select(qual, nme.applyDynamic), List(Literal(Constant(name.decode))))
            context.tree match {
              case Apply(tree1, args) if tree1 eq tree =>
                ;
              case _ =>
                dynInvoke = Apply(dynInvoke, List())
            }
            return typed1(util.trace("dynatype: ")(dynInvoke), mode, pt)
          }

          if (settings.debug.value) {
            log(
              "qual = "+qual+":"+qual.tpe+
              "\nSymbol="+qual.tpe.termSymbol+"\nsymbol-info = "+qual.tpe.termSymbol.info+
              "\nscope-id = "+qual.tpe.termSymbol.info.decls.hashCode()+"\nmembers = "+qual.tpe.members+
              "\nname = "+name+"\nfound = "+sym+"\nowner = "+context.enclClass.owner
            )
          }

          def makeInteractiveErrorTree = {
            val tree1 = tree match {
              case Select(_, _) => treeCopy.Select(tree, qual, name)
              case SelectFromTypeTree(_, _) => treeCopy.SelectFromTypeTree(tree, qual, name)
            }
            setError(tree1)
          }

          if (name == nme.ERROR && forInteractive)
            return makeInteractiveErrorTree

          if (!qual.tpe.widen.isErroneous) {
            if ((mode & QUALmode) != 0) {
              val lastTry = missingHook(qual.tpe.typeSymbol, name)
              if (lastTry != NoSymbol) return typed1(tree setSymbol lastTry, mode, pt)
            }
            NotAMemberError(tree, qual, name)
          }

          if (forInteractive) makeInteractiveErrorTree else setError(tree)
        } else {
          val tree1 = tree match {
            case Select(_, _) => treeCopy.Select(tree, qual, name)
            case SelectFromTypeTree(_, _) => treeCopy.SelectFromTypeTree(tree, qual, name)
          }
          val (result, accessibleError) = silent(_.makeAccessible(tree1, sym, qual.tpe, qual)) match {
            case SilentTypeError(err) =>
              if (err.kind != ErrorKinds.Access) {
                context issue err
                return setError(tree)
              } else (tree1, Some(err))
            case SilentResultValue(treeAndPre) =>
              (stabilize(treeAndPre._1, treeAndPre._2, mode, pt), None)
          }

          def isPotentialNullDeference() = {
            !isPastTyper &&
            !sym.isConstructor &&
            !(qual.tpe <:< NotNullClass.tpe) && !qual.tpe.isNotNull &&
            !(List(Any_isInstanceOf, Any_asInstanceOf) contains result.symbol)  // null.is/as is not a dereference
          }
          // unit is null here sometimes; how are we to know when unit might be null? (See bug #2467.)
          if (settings.warnSelectNullable.value && isPotentialNullDeference && unit != null)
            unit.warning(tree.pos, "potential null pointer dereference: "+tree)

          result match {
            // could checkAccessible (called by makeAccessible) potentially have skipped checking a type application in qual?
            case SelectFromTypeTree(qual@TypeTree(), name) if qual.tpe.typeArgs nonEmpty => // TODO: somehow the new qual is not checked in refchecks
              treeCopy.SelectFromTypeTree(
                result,
                (TypeTreeWithDeferredRefCheck(){ () => val tp = qual.tpe; val sym = tp.typeSymbolDirect
                  // will execute during refchecks -- TODO: make private checkTypeRef in refchecks public and call that one?
                  checkBounds(qual, tp.prefix, sym.owner, sym.typeParams, tp.typeArgs, "")
                  qual // you only get to see the wrapped tree after running this check :-p
                }) setType qual.tpe setPos qual.pos,
                name)
            case _ if accessibleError.isDefined =>
              val qual1 = adaptToMemberWithArgs(tree, qual, name, mode, false, false)
              if (!qual1.isErrorTyped && (qual1 ne qual))
                typed(Select(qual1, name) setPos tree.pos, mode, pt)
              else {
                issue(accessibleError.get)
                setError(tree)
              }
            case _ =>
              result
          }
        }
      }

      /** Attribute an identifier consisting of a simple name or an outer reference.
       *
       *  @param tree      The tree representing the identifier.
       *  @param name      The name of the identifier.
       *  Transformations: (1) Prefix class members with this.
       *                   (2) Change imported symbols to selections
       */
      def typedIdent(name: Name): Tree = {
        var errorContainer: AbsTypeError = null
        @inline
        def ambiguousError(msg: String) = {
          assert(errorContainer == null, "Cannot set ambiguous error twice for identifier")
          errorContainer = AmbiguousIdentError(tree, name, msg)
        }
        @inline
        def identError(tree: AbsTypeError) = {
          assert(errorContainer == null, "Cannot set ambiguous error twice for identifier")
          errorContainer = tree
        }

        var defSym: Symbol = tree.symbol  // the directly found symbol
        var pre: Type = NoPrefix          // the prefix type of defSym, if a class member
        var qual: Tree = EmptyTree        // the qualifier tree if transformed tree is a select
        var inaccessibleSym: Symbol = NoSymbol // the first symbol that was found but that was discarded
                                          // for being inaccessible; used for error reporting
        var inaccessibleExplanation: String = ""

        // If a special setting is given, the empty package will be checked as a
        // last ditch effort before failing.  This method sets defSym and returns
        // true if a member of the given name exists.
        def checkEmptyPackage(): Boolean = {
          defSym = EmptyPackageClass.tpe.nonPrivateMember(name)
          defSym != NoSymbol
        }
        def startingIdentContext = (
          // ignore current variable scope in patterns to enforce linearity
          if ((mode & (PATTERNmode | TYPEPATmode)) == 0) context
          else context.outer
        )
        // A symbol qualifies if it exists and is not stale. Stale symbols
        // are made to disappear here. In addition,
        // if we are in a constructor of a pattern, we ignore all definitions
        // which are methods (note: if we don't do that
        // case x :: xs in class List would return the :: method)
        // unless they are stable or are accessors (the latter exception is for better error messages).
        def qualifies(sym: Symbol): Boolean = {
          sym.hasRawInfo &&       // this condition avoids crashing on self-referential pattern variables
          reallyExists(sym) &&
          ((mode & PATTERNmode | FUNmode) != (PATTERNmode | FUNmode) || !sym.isSourceMethod || sym.hasFlag(ACCESSOR))
        }

        if (defSym == NoSymbol) {
          var defEntry: ScopeEntry = null // the scope entry of defSym, if defined in a local scope

          var cx = startingIdentContext
          while (defSym == NoSymbol && cx != NoContext && (cx.scope ne null)) { // cx.scope eq null arises during FixInvalidSyms in Duplicators
            // !!! Shouldn't the argument to compileSourceFor be cx, not context?
            // I can't tell because those methods do nothing in the standard compiler,
            // presumably they are overridden in the IDE.
            currentRun.compileSourceFor(context.asInstanceOf[analyzer.Context], name)
            pre = cx.enclClass.prefix
            defEntry = cx.scope.lookupEntry(name)
            if ((defEntry ne null) && qualifies(defEntry.sym)) {
              // Right here is where SI-1987, overloading in package objects, can be
              // seen to go wrong. There is an overloaded symbol, but when referring
              // to the unqualified identifier from elsewhere in the package, only
              // the last definition is visible. So overloading mis-resolves and is
              // definition-order dependent, bad things. See run/t1987.scala.
              //
              // I assume the actual problem involves how/where these symbols are entered
              // into the scope. But since I didn't figure out how to fix it that way, I
              // catch it here by looking up package-object-defined symbols in the prefix.
              if (isInPackageObject(defEntry.sym, pre.typeSymbol)) {
                defSym = pre.member(defEntry.sym.name)
                if (defSym ne defEntry.sym) {
                  log("!!! Overloaded package object member resolved incorrectly.\n  Discarded: " +
                    defEntry.sym.defString + "\n  Using: " + defSym.defString)
                }
              }
              else
                defSym = defEntry.sym
            }
            else {
              cx = cx.enclClass
              val foundSym = pre.member(name) filter qualifies
              defSym = foundSym filter (context.isAccessible(_, pre, false))
              if (defSym == NoSymbol) {
                if ((foundSym ne NoSymbol) && (inaccessibleSym eq NoSymbol)) {
                  inaccessibleSym = foundSym
                  inaccessibleExplanation = analyzer.lastAccessCheckDetails
                }
                cx = cx.outer
              }
            }
          }

          val symDepth = if (defEntry eq null) cx.depth
                         else cx.depth - (cx.scope.nestingLevel - defEntry.owner.nestingLevel)
          var impSym: Symbol = NoSymbol      // the imported symbol
          var imports = context.imports      // impSym != NoSymbol => it is imported from imports.head
          while (!reallyExists(impSym) && !imports.isEmpty && imports.head.depth > symDepth) {
            impSym = imports.head.importedSymbol(name)
            if (!impSym.exists) imports = imports.tail
          }

          // detect ambiguous definition/import,
          // update `defSym` to be the final resolved symbol,
          // update `pre` to be `sym`s prefix type in case it is an imported member,
          // and compute value of:

          if (defSym.exists && impSym.exists) {
            // imported symbols take precedence over package-owned symbols in different
            // compilation units. Defined symbols take precedence over erroneous imports.
            if (defSym.isDefinedInPackage &&
                (!currentRun.compiles(defSym) ||
                 context.unit.exists && defSym.sourceFile != context.unit.source.file))
              defSym = NoSymbol
            else if (impSym.isError || impSym.name == nme.CONSTRUCTOR)
              impSym = NoSymbol
          }
          if (defSym.exists) {
            if (impSym.exists)
              ambiguousError(
                "it is both defined in "+defSym.owner +
                " and imported subsequently by \n"+imports.head)
            else if (!defSym.owner.isClass || defSym.owner.isPackageClass || defSym.isTypeParameterOrSkolem)
              pre = NoPrefix
            else
              qual = atPos(tree.pos.focusStart)(gen.mkAttributedQualifier(pre))
          } else {
            if (impSym.exists) {
              var impSym1 = NoSymbol
              var imports1 = imports.tail
              def ambiguousImport() = {
                if (!(imports.head.qual.tpe =:= imports1.head.qual.tpe))
                  ambiguousError(
                    "it is imported twice in the same scope by\n"+imports.head +  "\nand "+imports1.head)
              }
              while (errorContainer == null && !imports1.isEmpty &&
                     (!imports.head.isExplicitImport(name) ||
                      imports1.head.depth == imports.head.depth)) {
                var impSym1 = imports1.head.importedSymbol(name)
                if (reallyExists(impSym1)) {
                  if (imports1.head.isExplicitImport(name)) {
                    if (imports.head.isExplicitImport(name) ||
                        imports1.head.depth != imports.head.depth) ambiguousImport()
                    impSym = impSym1
                    imports = imports1
                  } else if (!imports.head.isExplicitImport(name) &&
                             imports1.head.depth == imports.head.depth) ambiguousImport()
                }
                imports1 = imports1.tail
              }
              defSym = impSym
              val qual0 = imports.head.qual
              if (!(shortenImports && qual0.symbol.isPackage)) // optimization: don't write out package prefixes
                qual = atPos(tree.pos.focusStart)(resetPos(qual0.duplicate))
              pre = qual.tpe
            }
            else if (settings.exposeEmptyPackage.value && checkEmptyPackage())
              log("Allowing empty package member " + name + " due to settings.")
            else {
              if ((mode & QUALmode) != 0) {
                val lastTry = missingHook(RootClass, name)
                if (lastTry != NoSymbol) return typed1(tree setSymbol lastTry, mode, pt)
              }
              if (settings.debug.value) {
                log(context.imports)//debug
              }
              if (inaccessibleSym eq NoSymbol) {
                // Avoiding some spurious error messages: see SI-2388.
                if (reporter.hasErrors && (name startsWith tpnme.ANON_CLASS_NAME)) ()
                else identError(SymbolNotFoundError(tree, name, context.owner, startingIdentContext))
              } else
                identError(InferErrorGen.AccessError(
                  tree, inaccessibleSym, context.enclClass.owner.thisType, context.enclClass.owner,
                  inaccessibleExplanation
                ))
              defSym = context.owner.newErrorSymbol(name)
            }
          }
        }
        if (errorContainer != null) {
          ErrorUtils.issueTypeError(errorContainer)
          setError(tree)
        } else {
          if (defSym.owner.isPackageClass)
            pre = defSym.owner.thisType

          // Inferring classOf type parameter from expected type.
          if (defSym.isThisSym) {
            typed1(This(defSym.owner) setPos tree.pos, mode, pt)
          }
          // Inferring classOf type parameter from expected type.  Otherwise an
          // actual call to the stubbed classOf method is generated, returning null.
          else if (isPredefMemberNamed(defSym, nme.classOf) && pt.typeSymbol == ClassClass && pt.typeArgs.nonEmpty)
            typedClassOf(tree, TypeTree(pt.typeArgs.head))
          else {
            val tree1 = (
              if (qual == EmptyTree) tree
              // atPos necessary because qualifier might come from startContext
              else atPos(tree.pos)(Select(qual, name))
            )
            val (tree2, pre2) = makeAccessible(tree1, defSym, pre, qual)
            // assert(pre.typeArgs isEmpty) // no need to add #2416-style check here, right?
            stabilize(tree2, pre2, mode, pt)
          }
        }
      }

      def typedCompoundTypeTree(templ: Template) = {
        val parents1 = templ.parents mapConserve (typedType(_, mode))
        if (parents1 exists (_.isErrorTyped)) tree setType ErrorType
        else {
          val decls = newScope
          //Console.println("Owner: " + context.enclClass.owner + " " + context.enclClass.owner.id)
          val self = refinedType(parents1 map (_.tpe), context.enclClass.owner, decls, templ.pos)
          newTyper(context.make(templ, self.typeSymbol, decls)).typedRefinement(templ.body)
          tree setType self
        }
      }

      def typedAppliedTypeTree(tpt: Tree, args: List[Tree]) = {
        val tpt1 = typed1(tpt, mode | FUNmode | TAPPmode, WildcardType)
        if (tpt1.isErrorTyped) {
          tpt1
        } else if (!tpt1.hasSymbol) {
          AppliedTypeNoParametersError(tree, tpt1.tpe)
        } else {
          val tparams = tpt1.symbol.typeParams
          if (sameLength(tparams, args)) {
            // @M: kind-arity checking is done here and in adapt, full kind-checking is in checkKindBounds (in Infer)
            val args1 =
              if (!tpt1.symbol.rawInfo.isComplete)
                args mapConserve (typedHigherKindedType(_, mode))
                // if symbol hasn't been fully loaded, can't check kind-arity
              else map2Conserve(args, tparams) { (arg, tparam) =>
                //@M! the polytype denotes the expected kind
                typedHigherKindedType(arg, mode, GenPolyType(tparam.typeParams, AnyClass.tpe))
              }
            val argtypes = args1 map (_.tpe)

            foreach2(args, tparams)((arg, tparam) => arg match {
              // note: can't use args1 in selector, because Bind's got replaced
              case Bind(_, _) =>
                if (arg.symbol.isAbstractType)
                  arg.symbol setInfo // XXX, feedback. don't trackSymInfo here!
                    TypeBounds(
                      lub(List(arg.symbol.info.bounds.lo, tparam.info.bounds.lo.subst(tparams, argtypes))),
                      glb(List(arg.symbol.info.bounds.hi, tparam.info.bounds.hi.subst(tparams, argtypes))))
              case _ =>
            })
            val original = treeCopy.AppliedTypeTree(tree, tpt1, args1)
            val result = TypeTree(appliedType(tpt1.tpe, argtypes)) setOriginal original
            if(tpt1.tpe.isInstanceOf[PolyType]) // did the type application (performed by appliedType) involve an unchecked beta-reduction?
              TypeTreeWithDeferredRefCheck(){ () =>
                // wrap the tree and include the bounds check -- refchecks will perform this check (that the beta reduction was indeed allowed) and unwrap
                // we can't simply use original in refchecks because it does not contains types
                // (and the only typed trees we have have been mangled so they're not quite the original tree anymore)
                checkBounds(result, tpt1.tpe.prefix, tpt1.symbol.owner, tpt1.symbol.typeParams, argtypes, "")
                result // you only get to see the wrapped tree after running this check :-p
              } setType (result.tpe) setPos(result.pos)
            else result
          } else if (tparams.isEmpty) {
            AppliedTypeNoParametersError(tree, tpt1.tpe)
          } else {
            //Console.println("\{tpt1}:\{tpt1.symbol}:\{tpt1.symbol.info}")
            if (settings.debug.value) Console.println(tpt1+":"+tpt1.symbol+":"+tpt1.symbol.info)//debug
            AppliedTypeWrongNumberOfArgsError(tree, tpt1, tparams)
          }
        }
      }

      // begin typed1
      val sym: Symbol = tree.symbol
      if ((sym ne null) && (sym ne NoSymbol)) sym.initialize
      //if (settings.debug.value && tree.isDef) log("typing definition of "+sym);//DEBUG
      tree match {
        case PackageDef(pid, stats) =>
          val pid1 = typedQualifier(pid).asInstanceOf[RefTree]
          assert(sym.moduleClass ne NoSymbol, sym)
          // complete lazy annotations
          val annots = sym.annotations
          val stats1 = newTyper(context.make(tree, sym.moduleClass, sym.info.decls))
            .typedStats(stats, NoSymbol)
          treeCopy.PackageDef(tree, pid1, stats1) setType NoType

        case tree @ ClassDef(_, _, _, _) =>
          newTyper(context.makeNewScope(tree, sym)).typedClassDef(tree)

        case tree @ ModuleDef(_, _, _) =>
          newTyper(context.makeNewScope(tree, sym.moduleClass)).typedModuleDef(tree)

        case vdef @ ValDef(_, _, _, _) =>
          typedValDef(vdef)

        case ddef @ DefDef(_, _, _, _, _, _) =>
          newTyper(context.makeNewScope(tree, sym)).typedDefDef(ddef)

        case tdef @ TypeDef(_, _, _, _) =>
          typedTypeDef(tdef)

        case ldef @ LabelDef(_, _, _) =>
          labelTyper(ldef).typedLabelDef(ldef)

        case ddef @ DocDef(comment, defn) =>
          if (forScaladoc && (sym ne null) && (sym ne NoSymbol)) {
            docComments(sym) = comment
            comment.defineVariables(sym)
            val typer1 = newTyper(context.makeNewScope(tree, context.owner))
            for (useCase <- comment.useCases) {
              typer1.silent(_.typedUseCase(useCase)) match {
                case SilentTypeError(err) =>
                  unit.warning(useCase.pos, err.errMsg)
                case _ =>
              }
              for (useCaseSym <- useCase.defined) {
                if (sym.name != useCaseSym.name)
                  unit.warning(useCase.pos, "@usecase " + useCaseSym.name.decode + " does not match commented symbol: " + sym.name.decode)
              }
            }
          }
          typed(defn, mode, pt)

        case Annotated(constr, arg) =>
          typedAnnotated(constr, typed(arg, mode, pt))

        case tree @ Block(_, _) =>
          typerWithLocalContext(context.makeNewScope(tree, context.owner)){
            _.typedBlock(tree, mode, pt)
          }

        case Alternative(alts) =>
          val alts1 = alts mapConserve (alt => typed(alt, mode | ALTmode, pt))
          treeCopy.Alternative(tree, alts1) setType pt

        case Star(elem) =>
          if ((mode & STARmode) == 0 && !isPastTyper)
            StarPatternWithVarargParametersError(tree)
          treeCopy.Star(tree, typed(elem, mode, pt)) setType makeFullyDefined(pt)

        case Bind(name, body) =>
          typedBind(name, body)

        case UnApply(fun, args) =>
          val fun1 = typed(fun)
          val tpes = formalTypes(unapplyTypeList(fun.symbol, fun1.tpe), args.length)
          val args1 = map2(args, tpes)(typedPattern)
          treeCopy.UnApply(tree, fun1, args1) setType pt

        case ArrayValue(elemtpt, elems) =>
          typedArrayValue(elemtpt, elems)

        case tree @ Function(_, _) =>
          if (tree.symbol == NoSymbol)
            tree.symbol = context.owner.newAnonymousFunctionValue(tree.pos)
          typerWithLocalContext(context.makeNewScope(tree, tree.symbol))(_.typedFunction(tree, mode, pt))

        case Assign(lhs, rhs) =>
          typedAssign(lhs, rhs)

        case AssignOrNamedArg(lhs, rhs) => // called by NamesDefaults in silent typecheck
          typedAssign(lhs, rhs)

        case If(cond, thenp, elsep) =>
          typedIf(cond, thenp, elsep)

        case tree @ Match(selector, cases) =>
          typedMatch(tree, selector, cases)

        case Return(expr) =>
          typedReturn(expr)

        case Try(block, catches, finalizer) =>
          var block1 = typed(block, pt)
          var catches1 = typedCases(catches, ThrowableClass.tpe, pt)
          val finalizer1 = if (finalizer.isEmpty) finalizer
                           else typed(finalizer, UnitClass.tpe)
          val (owntype, needAdapt) = ptOrLub(block1.tpe :: (catches1 map (_.tpe)))
          if (needAdapt) {
            block1 = adapt(block1, mode, owntype)
            catches1 = catches1 map (adaptCase(_, mode, owntype))
          }

          if(!isPastTyper && opt.virtPatmat) {
            catches1 = (MatchTranslator(this)).translateTry(catches1, owntype, tree.pos)
          }

          treeCopy.Try(tree, block1, catches1, finalizer1) setType owntype

        case Throw(expr) =>
          val expr1 = typed(expr, EXPRmode | BYVALmode, ThrowableClass.tpe)
          treeCopy.Throw(tree, expr1) setType NothingClass.tpe

        case New(tpt: Tree) =>
          typedNew(tpt)

        case Typed(expr, Function(List(), EmptyTree)) =>
          // find out whether the programmer is trying to eta-expand a macro def
          // to do that we need to typecheck the tree first (we need a symbol of the eta-expandee)
          // that typecheck must not trigger macro expansions, so we explicitly prohibit them
          // Q: "but, " - you may ask - ", `typed1` doesn't call adapt, which does macro expansion, so why explicit check?"
          // A: solely for robustness reasons. this mechanism might change in the future, which might break unprotected code
          val expr1 = context.withMacrosDisabled(typed1(expr, mode, pt))
          expr1 match {
            case macroDef if macroDef.symbol.isTermMacro =>
              MacroEtaError(expr1)
            case _ =>
              typedEta(checkDead(expr1))
          }

        case Typed(expr0, tpt @ Ident(tpnme.WILDCARD_STAR))  =>
          val expr = typed(expr0, onlyStickyModes(mode), WildcardType)
          def subArrayType(pt: Type) =
            if (isPrimitiveValueClass(pt.typeSymbol) || !isFullyDefined(pt)) arrayType(pt)
            else {
              val tparam = context.owner freshExistential "" setInfo TypeBounds.upper(pt)
              newExistentialType(List(tparam), arrayType(tparam.tpe))
            }

          val (expr1, baseClass) = expr.tpe.typeSymbol match {
            case ArrayClass => (adapt(expr, onlyStickyModes(mode), subArrayType(pt)), ArrayClass)
            case _          => (adapt(expr, onlyStickyModes(mode), seqType(pt)), SeqClass)
          }
          expr1.tpe.baseType(baseClass) match {
            case TypeRef(_, _, List(elemtp)) =>
              treeCopy.Typed(tree, expr1, tpt setType elemtp) setType elemtp
            case _ =>
              setError(tree)
          }

        case Typed(expr, tpt) =>
          val tpt1 = typedType(tpt, mode)
          val expr1 = typed(expr, onlyStickyModes(mode), tpt1.tpe.deconst)
          val ownType = if (isPatternMode) inferTypedPattern(tpt1, tpt1.tpe, pt) else tpt1.tpe
          treeCopy.Typed(tree, expr1, tpt1) setType ownType

        case TypeApply(fun, args) =>
          // @M: kind-arity checking is done here and in adapt, full kind-checking is in checkKindBounds (in Infer)
          //@M! we must type fun in order to type the args, as that requires the kinds of fun's type parameters.
          // However, args should apparently be done first, to save context.undetparams. Unfortunately, the args
          // *really* have to be typed *after* fun. We escape from this classic Catch-22 by simply saving&restoring undetparams.

          // @M TODO: the compiler still bootstraps&all tests pass when this is commented out..
          //val undets = context.undetparams

          // @M: fun is typed in TAPPmode because it is being applied to its actual type parameters
          val fun1 = typed(fun, forFunMode(mode) | TAPPmode, WildcardType)
          val tparams = fun1.symbol.typeParams

          //@M TODO: val undets_fun = context.undetparams  ?
          // "do args first" (by restoring the context.undetparams) in order to maintain context.undetparams on the function side.

          // @M TODO: the compiler still bootstraps when this is commented out.. TODO: run tests
          //context.undetparams = undets

          // @M maybe the well-kindedness check should be done when checking the type arguments conform to the type parameters' bounds?
          val args1 = if (sameLength(args, tparams)) map2Conserve(args, tparams) {
                        //@M! the polytype denotes the expected kind
                        (arg, tparam) => typedHigherKindedType(arg, mode, GenPolyType(tparam.typeParams, AnyClass.tpe))
                      } else {
                      //@M  this branch is correctly hit for an overloaded polymorphic type. It also has to handle erroneous cases.
                      // Until the right alternative for an overloaded method is known, be very liberal,
                      // typedTypeApply will find the right alternative and then do the same check as
                      // in the then-branch above. (see pos/tcpoly_overloaded.scala)
                      // this assert is too strict: be tolerant for errors like trait A { def foo[m[x], g]=error(""); def x[g] = foo[g/*ERR: missing argument type*/] }
                      //assert(fun1.symbol.info.isInstanceOf[OverloadedType] || fun1.symbol.isError) //, (fun1.symbol,fun1.symbol.info,fun1.symbol.info.getClass,args,tparams))
                        args mapConserve (typedHigherKindedType(_, mode))
                      }

          //@M TODO: context.undetparams = undets_fun ?
          typedTypeApply(tree, mode, fun1, args1)

        case Apply(Block(stats, expr), args) =>
          typed1(atPos(tree.pos)(Block(stats, Apply(expr, args))), mode, pt)

        case Apply(fun, args) =>
          typedApply(fun, args) match {
            case Apply(Select(New(tpt), name), args)
            if (tpt.tpe != null &&
                tpt.tpe.typeSymbol == ArrayClass &&
                args.length == 1 &&
                erasure.GenericArray.unapply(tpt.tpe).isDefined) => // !!! todo simplify by using extractor
              // convert new Array[T](len) to evidence[ClassTag[T]].newArray(len)
              // convert new Array^N[T](len) for N > 1 to evidence[ClassTag[Array[...Array[T]...]]].newArray(len), where Array HK gets applied (N-1) times
              // [Eugene] no more MaxArrayDims. ClassTags are flexible enough to allow creation of arrays of arbitrary dimensionality (w.r.t JVM restrictions)
              val Some((level, componentType)) = erasure.GenericArray.unapply(tpt.tpe)
              val tagType = List.iterate(componentType, level)(tpe => appliedType(ArrayClass.asType, List(tpe))).last
              val newArrayApp = atPos(tree.pos) {
                val tag = resolveClassTag(tree, tagType)
                if (tag.isEmpty) MissingClassTagError(tree, tagType)
                else new ApplyToImplicitArgs(Select(tag, nme.newArray), args)
              }
              typed(newArrayApp, mode, pt)
            case tree1 =>
              tree1
          }

        case ApplyDynamic(qual, args) =>
          val reflectiveCalls = !(settings.refinementMethodDispatch.value == "invoke-dynamic")
          val qual1 = typed(qual, AnyRefClass.tpe)
          val args1 = args mapConserve (arg => if (reflectiveCalls) typed(arg, AnyRefClass.tpe) else typed(arg))
          treeCopy.ApplyDynamic(tree, qual1, args1) setType (if (reflectiveCalls) AnyRefClass.tpe else tree.symbol.info.resultType)

        case Super(qual, mix) =>
          typedSuper(qual, mix)

        case This(qual) =>
          typedThis(qual)

        case Select(qual @ Super(_, _), nme.CONSTRUCTOR) =>
          val qual1 =
            typed(qual, EXPRmode | QUALmode | POLYmode | SUPERCONSTRmode, WildcardType)
          // the qualifier type of a supercall constructor is its first parent class
          typedSelect(qual1, nme.CONSTRUCTOR)

        case Select(qual, name) =>
          incCounter(typedSelectCount)
          var qual1 = checkDead(typedQualifier(qual, mode))
          if (name.isTypeName) qual1 = checkStable(qual1)

          val tree1 = // temporarily use `filter` and an alternative for `withFilter`
            if (name == nme.withFilter)
              silent(_ => typedSelect(qual1, name)) match {
                case SilentResultValue(result) =>
                  result
                case _ =>
                  silent(_ => typed1(Select(qual1, nme.filter) setPos tree.pos, mode, pt)) match {
                    case SilentResultValue(result2) =>
                      unit.deprecationWarning(
                        tree.pos, "`withFilter' method does not yet exist on "+qual1.tpe.widen+
                        ", using `filter' method instead")
                      result2
                    case SilentTypeError(err) =>
                      WithFilterError(tree, err)
                  }
              }
            else
              typedSelect(qual1, name)

          if (qual1.symbol == RootPackage) treeCopy.Ident(tree1, name)
          else tree1

        case Ident(name) =>
          incCounter(typedIdentCount)
          if ((name == nme.WILDCARD && (mode & (PATTERNmode | FUNmode)) == PATTERNmode) ||
              (name == tpnme.WILDCARD && (mode & TYPEmode) != 0))
            tree setType makeFullyDefined(pt)
          else
            typedIdent(name)

        case ReferenceToBoxed(idt @ Ident(_)) =>
          val id1 = typed1(idt, mode, pt) match { case id: Ident => id }
          // [Eugene] am I doing it right?
          val erasedTypes = phaseId(currentPeriod) >= currentRun.erasurePhase.id
          val tpe = capturedVariableType(idt.symbol, erasedTypes = erasedTypes)
          treeCopy.ReferenceToBoxed(tree, id1) setType tpe

        case Literal(value) =>
          tree setType (
            if (value.tag == UnitTag) UnitClass.tpe
            else ConstantType(value))

        case SingletonTypeTree(ref) =>
          val ref1 = checkStable(
            typed(ref, EXPRmode | QUALmode | (mode & TYPEPATmode), AnyRefClass.tpe))
          tree setType ref1.tpe.resultType

        case SelectFromTypeTree(qual, selector) =>
          val qual1 = typedType(qual, mode)
          if (qual1.tpe.isVolatile) TypeSelectionFromVolatileTypeError(tree, qual)
          else typedSelect(qual1, selector)

        case CompoundTypeTree(templ) =>
          typedCompoundTypeTree(templ)

        case AppliedTypeTree(tpt, args) =>
          typedAppliedTypeTree(tpt, args)

        case TypeBoundsTree(lo, hi) =>
          val lo1 = typedType(lo, mode)
          val hi1 = typedType(hi, mode)
          treeCopy.TypeBoundsTree(tree, lo1, hi1) setType TypeBounds(lo1.tpe, hi1.tpe)

        case etpt @ ExistentialTypeTree(_, _) =>
          typerWithLocalContext(context.makeNewScope(tree, context.owner)){
            _.typedExistentialTypeTree(etpt, mode)
          }

        case dc@TypeTreeWithDeferredRefCheck() => dc // TODO: should we re-type the wrapped tree? then we need to change TypeTreeWithDeferredRefCheck's representation to include the wrapped tree explicitly (instead of in its closure)
        case tpt @ TypeTree() =>
          if (tpt.original != null)
            tree setType typedType(tpt.original, mode).tpe
          else
            // we should get here only when something before failed
            // and we try again (@see tryTypedApply). In that case we can assign
            // whatever type to tree; we just have to survive until a real error message is issued.
            tree setType AnyClass.tpe
        case Import(expr, selectors) =>
          assert(forInteractive, "!forInteractive") // should not happen in normal circumstances.
          tree setType tree.symbol.tpe
        case _ =>
          abort("unexpected tree: " + tree.getClass + "\n" + tree)//debug
      }
    }

    /**
     *  @param tree ...
     *  @param mode ...
     *  @param pt   ...
     *  @return     ...
     */
    def typed(tree: Tree, mode: Int, pt: Type): Tree = {
      indentTyping()

      var alreadyTyped = false
      try {
        if (Statistics.enabled) {
          val t = currentTime()
          if (pendingTreeTypes.nonEmpty) {
            microsByType(pendingTreeTypes.head) += ((t - typerTime) / 1000).toInt
          }
          typerTime = t
          pendingTreeTypes = tree.getClass :: pendingTreeTypes
        }
        if (context.retyping &&
            (tree.tpe ne null) && (tree.tpe.isErroneous || !(tree.tpe <:< pt))) {
          tree.tpe = null
          if (tree.hasSymbol) tree.symbol = NoSymbol
        }

        alreadyTyped = tree.tpe ne null
        var tree1: Tree = if (alreadyTyped) tree else {
          printTyping(
            ptLine("typing %s: pt = %s".format(ptTree(tree), pt),
              "undetparams"      -> context.undetparams,
              "implicitsEnabled" -> context.implicitsEnabled,
              "silent"           -> context.bufferErrors,
              "context.owner"    -> context.owner
            )
          )
          val tree1 = typed1(tree, mode, dropExistential(pt))
          printTyping("typed %s: %s%s".format(
            ptTree(tree1), tree1.tpe,
            if (isSingleType(tree1.tpe)) " with underlying "+tree1.tpe.widen else "")
          )
          tree1
        }

        tree1.tpe = addAnnotations(tree1, tree1.tpe)
        val result = if (tree1.isEmpty) tree1 else adapt(tree1, mode, pt, tree)

        if (!alreadyTyped) {
          printTyping("adapted %s: %s to %s, %s".format(
            tree1, tree1.tpe.widen, pt, context.undetparamsString)
          ) //DEBUG
        }
        if (!isPastTyper) signalDone(context.asInstanceOf[analyzer.Context], tree, result)
        result
      } catch {
        case ex: TypeError =>
          tree.tpe = null
          // The only problematic case are (recoverable) cyclic reference errors which can pop up almost anywhere.
          printTyping("caught %s: while typing %s".format(ex, tree)) //DEBUG

          reportTypeError(context, tree.pos, ex)
          setError(tree)
        case ex: Exception =>
          if (settings.debug.value) // @M causes cyclic reference error
            Console.println("exception when typing "+tree+", pt = "+pt)
          if (context != null && context.unit.exists && tree != null)
            logError("AT: " + (tree.pos).dbgString, ex)
          throw ex
      }
      finally {
        deindentTyping()

        if (Statistics.enabled) {
          val t = currentTime()
          microsByType(pendingTreeTypes.head) += ((t - typerTime) / 1000).toInt
          visitsByType(pendingTreeTypes.head) += 1
          typerTime = t
          pendingTreeTypes = pendingTreeTypes.tail
        }
      }
    }

    def atOwner(owner: Symbol): Typer =
      newTyper(context.make(context.tree, owner))

    def atOwner(tree: Tree, owner: Symbol): Typer =
      newTyper(context.make(tree, owner))

    /** Types expression or definition <code>tree</code>.
     *
     *  @param tree ...
     *  @return     ...
     */
    def typed(tree: Tree): Tree = {
      val ret = typed(tree, EXPRmode, WildcardType)
      ret
    }

    def typedPos(pos: Position)(tree: Tree) = typed(atPos(pos)(tree))
    // TODO: see if this formulation would impose any penalty, since
    // it makes for a lot less casting.
    // def typedPos[T <: Tree](pos: Position)(tree: T): T = typed(atPos(pos)(tree)).asInstanceOf[T]

    /** Types expression <code>tree</code> with given prototype <code>pt</code>.
     *
     *  @param tree ...
     *  @param pt   ...
     *  @return     ...
     */
    def typed(tree: Tree, pt: Type): Tree =
      typed(tree, EXPRmode, pt)

    /** Types qualifier <code>tree</code> of a select node.
     *  E.g. is tree occurs in a context like <code>tree.m</code>.
     */
    def typedQualifier(tree: Tree, mode: Int, pt: Type): Tree =
      typed(tree, EXPRmode | QUALmode | POLYmode | mode & TYPEPATmode, pt) // TR: don't set BYVALmode, since qualifier might end up as by-name param to an implicit

    /** Types qualifier <code>tree</code> of a select node.
     *  E.g. is tree occurs in a context like <code>tree.m</code>.
     */
    def typedQualifier(tree: Tree, mode: Int): Tree =
      typedQualifier(tree, mode, WildcardType)

    def typedQualifier(tree: Tree): Tree = typedQualifier(tree, NOmode, WildcardType)

    /** Types function part of an application */
    def typedOperator(tree: Tree): Tree =
      typed(tree, EXPRmode | FUNmode | POLYmode | TAPPmode, WildcardType)

    /** Types a pattern with prototype <code>pt</code> */
    def typedPattern(tree: Tree, pt: Type): Tree = {
      // We disable implicits because otherwise some constructs will
      // type check which should not.  The pattern matcher does not
      // perform implicit conversions in an attempt to consummate a match.
      context.withImplicitsDisabled(typed(tree, PATTERNmode, pt))
    }

    /** Types a (fully parameterized) type tree */
    def typedType(tree: Tree, mode: Int): Tree =
      typed(tree, forTypeMode(mode), WildcardType)

    /** Types a (fully parameterized) type tree */
    def typedType(tree: Tree): Tree = typedType(tree, NOmode)

    /** Types a higher-kinded type tree -- pt denotes the expected kind*/
    def typedHigherKindedType(tree: Tree, mode: Int, pt: Type): Tree =
      if (pt.typeParams.isEmpty) typedType(tree, mode) // kind is known and it's *
      else typed(tree, HKmode, pt)

    def typedHigherKindedType(tree: Tree, mode: Int): Tree =
      typed(tree, HKmode, WildcardType)

    def typedHigherKindedType(tree: Tree): Tree = typedHigherKindedType(tree, NOmode)

    /** Types a type constructor tree used in a new or supertype */
    def typedTypeConstructor(tree: Tree, mode: Int): Tree = {
      val result = typed(tree, forTypeMode(mode) | FUNmode, WildcardType)

      val restpe = result.tpe.normalize // normalize to get rid of type aliases for the following check (#1241)
      if (!phase.erasedTypes && restpe.isInstanceOf[TypeRef] && !restpe.prefix.isStable && !context.unit.isJava) {
        // The isJava exception if OK only because the only type constructors scalac gets
        // to see are those in the signatures. These do not need a unique object as a prefix.
        // The situation is different for new's and super's, but scalac does not look deep
        // enough to see those. See #3938
        ConstructorPrefixError(tree, restpe)
      } else {
	      //@M fix for #2208
	      // if there are no type arguments, normalization does not bypass any checks, so perform it to get rid of AnyRef
	      if (result.tpe.typeArgs.isEmpty) {
	        // minimal check: if(result.tpe.typeSymbolDirect eq AnyRefClass) {
	        // must expand the fake AnyRef type alias, because bootstrapping (init in Definitions) is not
	        // designed to deal with the cycles in the scala package (ScalaObject extends
	        // AnyRef, but the AnyRef type alias is entered after the scala package is
	        // loaded and completed, so that ScalaObject is unpickled while AnyRef is not
	        // yet defined )
	        // !!! TODO - revisit now that ScalaObject is gone.
	        result setType(restpe)
	      } else { // must not normalize: type application must be (bounds-)checked (during RefChecks), see #2208
	        // during uncurry (after refchecks), all types are normalized
	        result
	      }
      }
    }

    def typedTypeConstructor(tree: Tree): Tree = typedTypeConstructor(tree, NOmode)

    def computeType(tree: Tree, pt: Type): Type = {
      // macros employ different logic of `computeType`
      assert(!context.owner.isTermMacro, context.owner)
      val tree1 = typed(tree, pt)
      transformed(tree) = tree1
      packedType(tree1, context.owner)
    }

    def computeMacroDefType(tree: Tree, pt: Type): Type = {
      assert(context.owner.isTermMacro, context.owner)
      assert(tree.symbol.isTermMacro, tree.symbol)
      assert(tree.isInstanceOf[DefDef], tree.getClass)
      val ddef = tree.asInstanceOf[DefDef]

      val tree1 =
        if (transformed contains ddef.rhs) {
          // macro defs are typechecked in `methodSig` (by calling this method) in order to establish their link to macro implementation asap
          // if a macro def doesn't have explicitly specified return type, this method will be called again by `assignTypeToTree`
          // here we guard against this case
          transformed(ddef.rhs)
        } else {
          val tree1 = typedMacroBody(this, ddef)
          transformed(ddef.rhs) = tree1
          tree1
        }

      val isMacroBodyOkay = !tree.symbol.isErroneous && !(tree1 exists (_.isErroneous))
      if (isMacroBodyOkay) computeMacroDefTypeFromMacroImpl(ddef, tree.symbol, tree1.symbol) else AnyClass.tpe
    }

    def transformedOr(tree: Tree, op: => Tree): Tree = transformed.get(tree) match {
      case Some(tree1) => transformed -= tree; tree1
      case None => op
    }

    def transformedOrTyped(tree: Tree, mode: Int, pt: Type): Tree = transformed.get(tree) match {
      case Some(tree1) => transformed -= tree; tree1
      case None => typed(tree, mode, pt)
    }

    // `tree` is only necessary here for its position
    // but that's invaluable for error reporting, so I decided to include it into this method's contract
    // before passing EmptyTree, please, consider passing something meaningful first
    def resolveClassTag(tree: Tree, tp: Type): Tree = beforeTyper {
      inferImplicit(
        EmptyTree,
        appliedType(ClassTagClass.typeConstructor, List(tp)),
        /*reportAmbiguous =*/ true,
        /*isView =*/ false,
        /*context =*/ context,
        /*saveAmbiguousDivergent =*/ true,
        /*pos =*/ tree.pos
      ).tree
    }

    // `tree` is only necessary here for its position
    // but that's invaluable for error reporting, so I decided to include it into this method's contract
    // before passing EmptyTree, please, consider passing something meaningful first
    def resolveTypeTag(tree: Tree, pre: Type, tp: Type, full: Boolean): Tree = beforeTyper {
      inferImplicit(
        EmptyTree,
        appliedType(singleType(pre, pre member (if (full) ConcreteTypeTagClass else TypeTagClass).name), List(tp)),
        /*reportAmbiguous =*/ true,
        /*isView =*/ false,
        /*context =*/ context,
        /*saveAmbiguousDivergent =*/ true,
        /*pos =*/ tree.pos
      ).tree
    }

/*
    def convertToTypeTree(tree: Tree): Tree = tree match {
      case TypeTree() => tree
      case _ => TypeTree(tree.tpe)
    }
*/
  }
}
<|MERGE_RESOLUTION|>--- conflicted
+++ resolved
@@ -2480,7 +2480,6 @@
 
       def checkNoDoubleDefs(stats: List[Tree]): Unit = {
         val scope = if (inBlock) context.scope else context.owner.info.decls
-<<<<<<< HEAD
         var e = scope.elems
         while ((e ne null) && e.owner == scope) {
           var e1 = scope.lookupNextEntry(e)
@@ -2497,34 +2496,6 @@
 
                 DefDefinedTwiceError(e.sym, e1.sym)
                 scope.unlink(e1) // need to unlink to avoid later problems with lub; see #2779
-=======
-        var newStats = new ListBuffer[Tree]
-        var needsCheck = true
-        var moreToAdd = true
-        while (moreToAdd) {
-          val initSize = scope.size
-          var e = scope.elems
-          while ((e ne null) && e.owner == scope) {
-
-            // check no double def
-            if (needsCheck) {
-              var e1 = scope.lookupNextEntry(e)
-              while ((e1 ne null) && e1.owner == scope) {
-                if (!accesses(e.sym, e1.sym) && !accesses(e1.sym, e.sym) &&
-                    (e.sym.isType || inBlock || (e.sym.tpe matches e1.sym.tpe)))
-                  // default getters are defined twice when multiple overloads have defaults. an
-                  // error for this is issued in RefChecks.checkDefaultsInOverloaded
-                  if (!e.sym.isErroneous && !e1.sym.isErroneous && !e.sym.hasDefault &&
-                      !e.sym.hasAnnotation(BridgeClass) && !e1.sym.hasAnnotation(BridgeClass)) {
-                    log("Double definition detected:\n  " +
-                      ((e.sym.getClass, e.sym.info, e.sym.ownerChain)) + "\n  " +
-                      ((e1.sym.getClass, e1.sym.info, e1.sym.ownerChain)))
-
-                    DefDefinedTwiceError(e.sym, e1.sym)
-                    scope.unlink(e1) // need to unlink to avoid later problems with lub; see #2779
-                  }
-                e1 = scope.lookupNextEntry(e1)
->>>>>>> 46d0d73f
               }
               e1 = scope.lookupNextEntry(e1)
           }
@@ -4686,12 +4657,12 @@
               // [Eugene] no more MaxArrayDims. ClassTags are flexible enough to allow creation of arrays of arbitrary dimensionality (w.r.t JVM restrictions)
               val Some((level, componentType)) = erasure.GenericArray.unapply(tpt.tpe)
               val tagType = List.iterate(componentType, level)(tpe => appliedType(ArrayClass.asType, List(tpe))).last
-              val newArrayApp = atPos(tree.pos) {
+                val newArrayApp = atPos(tree.pos) {
                 val tag = resolveClassTag(tree, tagType)
                 if (tag.isEmpty) MissingClassTagError(tree, tagType)
                 else new ApplyToImplicitArgs(Select(tag, nme.newArray), args)
-              }
-              typed(newArrayApp, mode, pt)
+                }
+                typed(newArrayApp, mode, pt)
             case tree1 =>
               tree1
           }
