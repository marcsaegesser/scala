--- conflicted
+++ resolved
@@ -102,11 +102,7 @@
    *  or "version (unknown)" if it cannot be determined.
    */
   val versionString         = "version " + scalaPropOrElse("version.number", "(unknown)")
-<<<<<<< HEAD
-  val copyrightString       = scalaPropOrElse("copyright.string", "(c) 2002-2013 LAMP/EPFL")
-=======
   val copyrightString       = scalaPropOrElse("copyright.string", "Copyright 2002-2013, LAMP/EPFL")
->>>>>>> 1381cda8
 
   /** This is the encoding to use reading in source files, overridden with -encoding
    *  Note that it uses "prop" i.e. looks in the scala jar, not the system properties.
