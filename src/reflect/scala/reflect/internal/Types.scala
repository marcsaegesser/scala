--- conflicted
+++ resolved
@@ -1048,7 +1048,6 @@
      */
     //TODO: use narrow only for modules? (correct? efficiency gain?)
     def findMember(name: Name, excludedFlags: Long, requiredFlags: Long, stableOnly: Boolean): Symbol = {
-<<<<<<< HEAD
       def findMemberInternal: Symbol = {
         var member: Symbol        = NoSymbol
         var members: List[Symbol] = null
@@ -1067,6 +1066,14 @@
           continue = false
           val bcs0 = baseClasses
           var bcs = bcs0
+          // omit PRIVATE LOCALS unless selector class is contained in class owning the def.
+          def admitPrivateLocal(owner: Symbol): Boolean = {
+            val selectorClass = this match {
+              case tt: ThisType => tt.sym // SI-7507 the first base class is not necessarily the selector class.
+              case _            => bcs0.head
+            }
+            selectorClass.hasTransOwner(owner)
+          }
           while (!bcs.isEmpty) {
             val decls = bcs.head.info.decls
             var entry = decls.lookupEntry(name)
@@ -1076,10 +1083,10 @@
               if ((flags & required) == required) {
                 val excl = flags & excluded
                 if (excl == 0L &&
-                      (// omit PRIVATE LOCALS unless selector class is contained in class owning the def.
+                      (
                     (bcs eq bcs0) ||
                     (flags & PrivateLocal) != PrivateLocal ||
-                    (bcs0.head.hasTransOwner(bcs.head)))) {
+                    admitPrivateLocal(bcs.head))) {
                   if (name.isTypeName || (stableOnly && sym.isStable && !sym.hasVolatileType)) {
                     if (Statistics.canEnable) Statistics.popTimer(typeOpsStack, start)
                     return sym
@@ -1088,77 +1095,6 @@
                   } else if (members eq null) {
                     if ((member ne sym) &&
                       ((member.owner eq sym.owner) ||
-=======
-      // if this type contains type variables, put them to sleep for a while -- don't just wipe them out by
-      // replacing them by the corresponding type parameter, as that messes up (e.g.) type variables in type refinements
-      // without this, the matchesType call would lead to type variables on both sides
-      // of a subtyping/equality judgement, which can lead to recursive types being constructed.
-      // See (t0851) for a situation where this happens.
-      val suspension: List[TypeVar] = if (this.isGround) null else suspendTypeVarsInType(this)
-
-      if (Statistics.canEnable) Statistics.incCounter(findMemberCount)
-      val start = if (Statistics.canEnable) Statistics.pushTimer(typeOpsStack, findMemberNanos) else null
-
-      //Console.println("find member " + name.decode + " in " + this + ":" + this.baseClasses)//DEBUG
-      var member: Symbol = NoSymbol
-      var members: List[Symbol] = null
-      var lastM: ::[Symbol] = null
-      var membertpe: Type = null
-      var required = requiredFlags
-      var excluded = excludedFlags | DEFERRED
-      var continue = true
-      var self: Type = null
-
-      while (continue) {
-        continue = false
-        val bcs0 = baseClasses
-        var bcs = bcs0
-        // omit PRIVATE LOCALS unless selector class is contained in class owning the def.
-        def admitPrivateLocal(owner: Symbol): Boolean = {
-          val selectorClass = this match {
-            case tt: ThisType => tt.sym // SI-7507 the first base class is not necessarily the selector class.
-            case _            => bcs0.head
-          }
-          selectorClass.hasTransOwner(owner)
-        }
-        while (!bcs.isEmpty) {
-          val decls = bcs.head.info.decls
-          var entry = decls.lookupEntry(name)
-          while (entry ne null) {
-            val sym = entry.sym
-            val flags = sym.flags
-            if ((flags & required) == required) {
-              val excl = flags & excluded
-              if (excl == 0L &&
-                    (
-                  (bcs eq bcs0) ||
-                  (flags & PrivateLocal) != PrivateLocal ||
-                  admitPrivateLocal(bcs.head))) {
-                if (name.isTypeName || stableOnly && sym.isStable) {
-                  if (Statistics.canEnable) Statistics.popTimer(typeOpsStack, start)
-                  if (suspension ne null) suspension foreach (_.suspended = false)
-                  return sym
-                } else if (member eq NoSymbol) {
-                  member = sym
-                } else if (members eq null) {
-                  if ((member ne sym) &&
-                    ((member.owner eq sym.owner) ||
-                      (flags & PRIVATE) != 0 || {
-                        if (self eq null) self = narrowForFindMember(this)
-                        if (membertpe eq null) membertpe = self.memberType(member)
-                        !(membertpe matches self.memberType(sym))
-                      })) {
-                    lastM = new ::(sym, null)
-                    members = member :: lastM
-                  }
-                } else {
-                  var others: List[Symbol] = members
-                  var symtpe: Type = null
-                  while ((others ne null) && {
-                    val other = others.head
-                    (other ne sym) &&
-                      ((other.owner eq sym.owner) ||
->>>>>>> e317d0bc
                         (flags & PRIVATE) != 0 || {
                           if (self eq null) self = narrowForFindMember(this)
                           if (membertpe eq null) membertpe = self.memberType(member)
