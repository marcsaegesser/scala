--- conflicted
+++ resolved
@@ -1256,12 +1256,8 @@
       case TypeRef(_, ArrayClass, List(elemtpe))     => jArrayClass(typeToJavaClass(elemtpe))
       case TypeRef(_, sym: ClassSymbol, _)           => classToJava(sym.asClass)
       case tpe @ TypeRef(_, sym: AliasTypeSymbol, _) => typeToJavaClass(tpe.dealias)
-<<<<<<< HEAD
+      case SingleType(_, sym: ModuleSymbol)          => classToJava(sym.moduleClass.asClass)
       case _                                         => throw new NoClassDefFoundError("no Java class corresponding to "+tpe+" found")
-=======
-      case SingleType(_, sym: ModuleSymbol) => classToJava(sym.moduleClass.asClass)
-      case _ => throw new NoClassDefFoundError("no Java class corresponding to "+tpe+" found")
->>>>>>> d46519da
     }
   }
 
